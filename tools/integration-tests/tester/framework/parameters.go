--- conflicted
+++ resolved
@@ -1,14 +1,7 @@
 package framework
 
 import (
-	"fmt"
 	"time"
-
-<<<<<<< HEAD
-	"github.com/iotaledger/goshimmer/plugins/gossip"
-=======
->>>>>>> 427ae0ce
-	"github.com/mr-tron/base58"
 
 	"github.com/iotaledger/goshimmer/tools/integration-tests/tester/framework/config"
 )
@@ -64,106 +57,90 @@
 
 // PeerConfig specifies the default config of a standard GoShimmer peer.
 var PeerConfig = config.GoShimmer{
-	DisabledPlugins: []string{"portcheck", "dashboard", "analysis-client", "profiling", "clock"},
-	Database: config.Database{
-		Enabled:        true,
-		ForceCacheTime: 0, // disable caching for tests
-	},
-	Gossip: config.Gossip{
-		Enabled: true,
-<<<<<<< HEAD
-		//Port:    gossipPort,
-		//TipsBroadcaster: struct{ Enable bool }{
-		//	Enable: false, // disable tip broadcasting in tests
-		//},
-		ParametersType: gossip.ParametersType{
-			Port: gossipPort,
-			TipsBroadcaster: struct {
-				Enable   bool          `default:"true" usage:"enable/disable tip re-broadcasting"`
-				Interval time.Duration `default:"10s" usage:"the interval in which the oldest known tip is re-broadcast"`
-			}{
-				Enable: false,
-			},
-		},
-=======
-		Port:    gossipPort,
->>>>>>> 427ae0ce
-	},
-	POW: config.POW{
-		Enabled:    true,
-		Difficulty: 2,
-	},
-	Webapi: config.Webapi{
-		Enabled:     true,
-		BindAddress: fmt.Sprintf(":%d", apiPort),
-	},
-	Autopeering: config.Autopeering{
-		Enabled: false,
-		Port:    peeringPort,
-	},
-	MessageLayer: config.MessageLayer{
-		Enabled: true,
-		FCOB: struct{ QuarantineTime int }{
-			QuarantineTime: 2,
-		},
-		Snapshot: struct {
-			File        string
-			GenesisNode string
-		}{
-			File:        fmt.Sprintf("/assets/%s.bin", base58.Encode(GenesisSeed)),
-			GenesisNode: "", // use the default
-		},
-		TangleTimeWindow: 2 * time.Minute,
-		StartSynced:      false,
-	},
-	Faucet: config.Faucet{
-		Enabled:              false,
-		Seed:                 base58.Encode(GenesisSeed),
-		TokensPerRequest:     1000000,
-		PowDifficulty:        3,
-		PreparedOutputsCount: 10,
-	},
-	Mana: config.Mana{
-		Enabled:                       true,
-		AllowedAccessFilterEnabled:    false,
-		AllowedConsensusFilterEnabled: false,
-	},
-	Consensus: config.Consensus{
-		Enabled: false,
-	},
-	FPC: config.FPC{
-		Enabled:                 false,
-		BindAddress:             fmt.Sprintf(":%d", fpcPort),
-		RoundInterval:           5,
-		TotalRoundsFinalization: 10,
-	},
-	Activity: config.Activity{
-		Enabled:              false,
-		BroadcastIntervalSec: 1, // increase frequency to speedup tests
-	},
-	DRNG: config.DRNG{
-		Enabled: false,
-	},
+	//DisabledPlugins: []string{"portcheck", "dashboard", "analysis-client", "profiling", "clock"},
+	//Database: config.Database{
+	//	Enabled:        true,
+	//	ForceCacheTime: 0, // disable caching for tests
+	//},
+	//Gossip: config.Gossip{
+	//	Enabled: true,
+	//	Port:    gossipPort,
+	//},
+	//POW: config.POW{
+	//	Enabled:    true,
+	//	Difficulty: 2,
+	//},
+	//Webapi: config.Webapi{
+	//	Enabled:     true,
+	//	BindAddress: fmt.Sprintf(":%d", apiPort),
+	//},
+	//Autopeering: config.Autopeering{
+	//	Enabled: false,
+	//	Port:    peeringPort,
+	//},
+	//MessageLayer: config.MessageLayer{
+	//	Enabled: true,
+	//	FCOB: struct{ QuarantineTime int }{
+	//		QuarantineTime: 2,
+	//	},
+	//	Snapshot: struct {
+	//		File        string
+	//		GenesisNode string
+	//	}{
+	//		File:        fmt.Sprintf("/assets/%s.bin", base58.Encode(GenesisSeed)),
+	//		GenesisNode: "", // use the default
+	//	},
+	//	TangleTimeWindow: 2 * time.Minute,
+	//	StartSynced:      false,
+	//},
+	//Faucet: config.Faucet{
+	//	Enabled:              false,
+	//	Seed:                 base58.Encode(GenesisSeed),
+	//	TokensPerRequest:     1000000,
+	//	PowDifficulty:        3,
+	//	PreparedOutputsCount: 10,
+	//},
+	//Mana: config.Mana{
+	//	Enabled:                       true,
+	//	AllowedAccessFilterEnabled:    false,
+	//	AllowedConsensusFilterEnabled: false,
+	//},
+	//Consensus: config.Consensus{
+	//	Enabled: false,
+	//},
+	//FPC: config.FPC{
+	//	Enabled:                 false,
+	//	BindAddress:             fmt.Sprintf(":%d", fpcPort),
+	//	RoundInterval:           5,
+	//	TotalRoundsFinalization: 10,
+	//},
+	//Activity: config.Activity{
+	//	Enabled:              false,
+	//	BroadcastIntervalSec: 1, // increase frequency to speedup tests
+	//},
+	//DRNG: config.DRNG{
+	//	Enabled: false,
+	//},
 }
 
 // EntryNodeConfig specifies the default config of a standard GoShimmer entry node.
 var EntryNodeConfig = config.GoShimmer{
-	DisabledPlugins: append(PeerConfig.DisabledPlugins,
-		"issuer", "metrics", "valuetransfers", "consensus"),
-	Database: PeerConfig.Database,
-	Gossip:   config.Gossip{Enabled: false},
-	POW:      PeerConfig.POW,
-	Webapi:   PeerConfig.Webapi,
-	Autopeering: config.Autopeering{
-		Enabled:    true,
-		Port:       peeringPort,
-		EntryNodes: nil,
-	},
-	MessageLayer: config.MessageLayer{Enabled: false},
-	Faucet:       config.Faucet{Enabled: false},
-	Mana:         config.Mana{Enabled: false},
-	Consensus:    config.Consensus{Enabled: false},
-	FPC:          config.FPC{Enabled: false},
-	Activity:     config.Activity{Enabled: false},
-	DRNG:         config.DRNG{Enabled: false},
+	//DisabledPlugins: append(PeerConfig.DisabledPlugins,
+	//	"issuer", "metrics", "valuetransfers", "consensus"),
+	//Database: PeerConfig.Database,
+	//Gossip:   config.Gossip{Enabled: false},
+	//POW:      PeerConfig.POW,
+	//Webapi:   PeerConfig.Webapi,
+	//Autopeering: config.Autopeering{
+	//	Enabled:    true,
+	//	Port:       peeringPort,
+	//	EntryNodes: nil,
+	//},
+	//MessageLayer: config.MessageLayer{Enabled: false},
+	//Faucet:       config.Faucet{Enabled: false},
+	//Mana:         config.Mana{Enabled: false},
+	//Consensus:    config.Consensus{Enabled: false},
+	//FPC:          config.FPC{Enabled: false},
+	//Activity:     config.Activity{Enabled: false},
+	//DRNG:         config.DRNG{Enabled: false},
 }