package tests

import (
	"context"
	"fmt"
	"log"
	"math/rand"
	"os"
<<<<<<< HEAD
=======
	"sync"
>>>>>>> c463fded
	"testing"
	"time"

	"github.com/cockroachdb/errors"
	"github.com/iotaledger/hive.go/identity"
	"github.com/iotaledger/hive.go/stringify"
	"github.com/mr-tron/base58"
	"github.com/stretchr/testify/assert"
	"github.com/stretchr/testify/require"
	"golang.org/x/crypto/blake2b"

	"github.com/iotaledger/goshimmer/client"
	"github.com/iotaledger/goshimmer/packages/jsonmodels"
	"github.com/iotaledger/goshimmer/packages/ledgerstate"
	"github.com/iotaledger/goshimmer/packages/tangle/payload"
	"github.com/iotaledger/goshimmer/tools/integration-tests/tester/framework"
)

var (
<<<<<<< HEAD
	faucetTokensPerRequest     = framework.PeerConfig.Faucet.TokensPerRequest
	faucetPoWDifficulty        = framework.PeerConfig.Faucet.PowDifficulty
	faucetPreparedOutputsCount = framework.PeerConfig.Faucet.PreparedOutputsCount
=======
	retryInterval = 500 * time.Millisecond

	ErrMessageNotAvailableInTime     = errors.New("message was not available in time")
	ErrTransactionNotAvailableInTime = errors.New("transaction was not available in time")
	ErrTransactionStateNotSameInTime = errors.New("transaction state did not materialize in time")
	ErrFundsNotAvailableInTime       = errors.New("peer does not get funds from faucet in time")
	ErrNotSynced                     = errors.New("peers not synced")
>>>>>>> c463fded
)

const Tick = 500 * time.Millisecond

// DataMessageSent defines a struct to identify from which issuer a data message was sent.
type DataMessageSent struct {
	number          int
	id              string
	data            []byte
	issuerPublicKey string
}

type Shutdowner interface {
	Shutdown(context.Context) error
}

// TransactionConfig defines the configuration for a transaction.
type TransactionConfig struct {
	FromAddressIndex      uint64
	ToAddressIndex        uint64
	AccessManaPledgeID    identity.ID
	ConsensusManaPledgeID identity.ID
}

// SendDataMessagesOnRandomPeer sends data messages on a random peer and saves the sent message to a map.
func SendDataMessagesOnRandomPeer(t *testing.T, peers []*framework.Node, numMessages int, idsMap ...map[string]DataMessageSent) map[string]DataMessageSent {
	var ids map[string]DataMessageSent
	if len(idsMap) > 0 {
		ids = idsMap[0]
	} else {
		ids = make(map[string]DataMessageSent, numMessages)
	}

	for i := 0; i < numMessages; i++ {
		data := []byte(fmt.Sprintf("Test: %d", i))

		peer := peers[rand.Intn(len(peers))]
		id, sent := SendDataMessage(t, peer, data, i)

		ids[id] = sent
	}

	return ids
}

// SendDataMessage sends a data message on a given peer and returns the id and a DataMessageSent struct.
func SendDataMessage(t *testing.T, node *framework.Node, data []byte, number int) (string, DataMessageSent) {
	id, err := node.Data(data)
	require.NoErrorf(t, err, "node=%s, Data failed", node)

	sent := DataMessageSent{
		number: number,
		id:     id,
		// save payload to be able to compare API response
		data:            payload.NewGenericDataPayload(data).Bytes(),
		issuerPublicKey: node.Identity.PublicKey().String(),
	}
	return id, sent
}

<<<<<<< HEAD
=======
// SendFaucetRequestOnAllPeers sends a faucet request on peers in the network and returns the id and a DataMessageSent struct.
func SendFaucetRequestOnAllPeers(t *testing.T, peers []*framework.Peer) (ids map[string]DataMessageSent, addrBalance map[string]map[ledgerstate.Color]int64) {
	ids = make(map[string]DataMessageSent, len(peers))
	addrBalance = make(map[string]map[ledgerstate.Color]int64)
	// set faucet balance
	addrBalance[peers[0].Seed.Address(0).Address().Base58()] = map[ledgerstate.Color]int64{
		ledgerstate.ColorIOTA: int64(framework.GenesisTokenAmount - framework.ParaFaucetPreparedOutputsCount*int(framework.ParaFaucetTokensPerRequest)),
	}

	for _, peer := range peers[1:] {
		addr := peer.Seed.Address(0).Address()
		id, sent := SendFaucetRequest(t, peer, addr)
		ids[id] = sent
		addrBalance[addr.Base58()] = map[ledgerstate.Color]int64{
			ledgerstate.ColorIOTA: framework.ParaFaucetTokensPerRequest,
		}
	}

	return ids, addrBalance
}

>>>>>>> c463fded
// SendFaucetRequest sends a data message on a given peer and returns the id and a DataMessageSent struct. By default,
// it pledges mana to the peer making the request.
func SendFaucetRequest(t *testing.T, peer *framework.Node, addr ledgerstate.Address, manaPledgeIDs ...string) (string, DataMessageSent) {
	peerID := base58.Encode(peer.ID().Bytes())
	aManaPledgeID, cManaPledgeID := peerID, peerID
	if len(manaPledgeIDs) > 1 {
		aManaPledgeID, cManaPledgeID = manaPledgeIDs[0], manaPledgeIDs[1]
	}

	resp, err := peer.SendFaucetRequest(addr.Base58(), faucetPoWDifficulty, aManaPledgeID, cManaPledgeID)
	require.NoErrorf(t, err, "Could not send faucet request on %s", peer.String())

	sent := DataMessageSent{
		id:              resp.ID,
		data:            nil,
		issuerPublicKey: peer.Identity.PublicKey().String(),
	}
	return resp.ID, sent
}

// RequireMessagesAvailable asserts that all nodes have received MessageIDs in waitFor time, periodically checking each tick.
func RequireMessagesAvailable(t *testing.T, nodes []*framework.Node, messageIDs map[string]DataMessageSent, waitFor time.Duration, tick time.Duration) {
	missing := make(map[identity.ID]map[string]struct{}, len(nodes))
	for _, node := range nodes {
		missing[node.ID()] = make(map[string]struct{}, len(messageIDs))
		for messageID := range messageIDs {
			missing[node.ID()][messageID] = struct{}{}
		}
	}

	condition := func() bool {
		for _, node := range nodes {
			nodeMissing := missing[node.ID()]
			for messageID := range nodeMissing {
				msg, err := node.GetMessage(messageID)
				// retry, when the message could not be found
				if errors.Is(err, client.ErrNotFound) {
					continue
				}
				require.NoErrorf(t, err, "GetMessage(%s) failed for node %s", messageID, node)
				require.Equal(t, messageID, msg.ID)
				delete(nodeMissing, messageID)
				if len(nodeMissing) == 0 {
					delete(missing, node.ID())
				}
			}
		}
		return len(missing) == 0
	}

	log.Printf("Waiting for %d messages to become available...", len(messageIDs))
	require.Eventuallyf(t, condition, waitFor, tick,
		"%d out of %d nodes did not receive all messages", len(missing), len(nodes))
	log.Println("Waiting for message... done")
}

func AssertMessagesEqual(t *testing.T, nodes []*framework.Node, messageIDs map[string]DataMessageSent) {
	log.Printf("Validating %d messages...", len(messageIDs))
	for _, node := range nodes {
		for messageID := range messageIDs {
			resp, err := node.GetMessage(messageID)
			require.NoErrorf(t, err, "messageID=%s, GetMessage failed for %s", messageID, node)
			require.Equal(t, resp.ID, messageID)

			respMetadata, err := node.GetMessageMetadata(messageID)
			require.NoErrorf(t, err, "messageID=%s, GetMessageMetadata failed for %s", messageID, node)
			require.Equal(t, respMetadata.ID, messageID)

			// check for general information
			msgSent := messageIDs[messageID]

			assert.Equalf(t, msgSent.issuerPublicKey, resp.IssuerPublicKey, "messageID=%s, issuer=%s not correct issuer in %s.", msgSent.id, msgSent.issuerPublicKey, node)
			if msgSent.data != nil {
				assert.Equalf(t, msgSent.data, resp.Payload, "messageID=%s, issuer=%s data not equal in %s.", msgSent.id, msgSent.issuerPublicKey, node)
			}
<<<<<<< HEAD
			assert.Truef(t, respMetadata.Solid, "messageID=%s, issuer=%s not solid in %s", msgSent.id, msgSent.issuerPublicKey, node)
=======

			assert.Truef(t, respMetadata.Solid, "messageID=%s, issuer=%s not solid in %s.", msgSent.id, msgSent.issuerPublicKey, peer.String())
		}

		// check that all messages are present in response
		assert.ElementsMatchf(t, idsSlice, respIDs, "messages do not match sent in %s", peer.String())
	}
}

// AwaitMessageAvailability awaits until the given message IDs become available on all given peers or
// the max duration is reached. Returns a map of missing messages per peer. An error is returned if at least
// one peer does not have all specified messages available.
func AwaitMessageAvailability(peers []*framework.Peer, messageIDs map[string]DataMessageSent, waitFor time.Duration) (missing map[identity.ID]map[string]types.Empty, err error) {
	s := time.Now()
	var missingMu sync.RWMutex
	missing = map[identity.ID]map[string]types.Empty{}

	for i := 0; time.Since(s) < waitFor; time.Sleep(retryInterval) {
		var wg sync.WaitGroup
		wg.Add(len(peers))

		for _, p := range peers {
			go func(p *framework.Peer) {
				defer wg.Done()

				missingMu.RLock()
				m, has := missing[p.ID()]
				missingMu.RUnlock()

				// do not request messages again for this peer if a previous iteration did not yield any missing messages
				if i > 0 && !has {
					return
				}

				for messageID := range messageIDs {
					_, err := p.GetMessage(messageID)
					if err == nil {
						if has {
							delete(m, messageID)
							if len(m) == 0 {
								missingMu.Lock()
								delete(missing, p.ID())
								missingMu.Unlock()
							}
						}
						continue
					}

					if !has {
						m = map[string]types.Empty{}
					}
					m[messageID] = types.Void

					missingMu.Lock()
					missing[p.ID()] = m
					missingMu.Unlock()
				}
			}(p)
		}
		wg.Wait()

		if len(missing) == 0 {
			return missing, nil
>>>>>>> c463fded
		}
	}
	log.Println("Validating messages... done")
}

// SendTransactionFromFaucet sends funds to peers from the faucet, sends back the remainder to faucet, and returns the transaction ID.
func SendTransactionFromFaucet(t *testing.T, peers []*framework.Node, sentValue int64) (txIDs []string, addrBalance map[string]map[ledgerstate.Color]int64) {
	// initiate addrBalance map
	addrBalance = make(map[string]map[ledgerstate.Color]int64)
	for _, p := range peers {
		addr := p.Seed.Address(0).Address().Base58()
		addrBalance[addr] = make(map[ledgerstate.Color]int64)
	}

	faucetPeer := peers[0]

	// faucet keeps remaining amount on address 0
	addrBalance[faucetPeer.Seed.Address(0).Address().Base58()][ledgerstate.ColorIOTA] = int64(framework.GenesisTokenAmount - faucetPreparedOutputsCount*faucetTokensPerRequest)
	var i uint64
	// faucet has split genesis output into n bits of 1337 each and remainder on 0
	for i = 1; i < uint64(len(peers)); i++ {
		faucetAddrStr := faucetPeer.Seed.Address(i).Address().Base58()
		addrBalance[faucetAddrStr] = make(map[ledgerstate.Color]int64)
		// get faucet balances
		unspentOutputs, err := faucetPeer.PostAddressUnspentOutputs([]string{faucetAddrStr})
		require.NoErrorf(t, err, "could not get unspent outputs on %s", faucetPeer.String())
		out, err := unspentOutputs.UnspentOutputs[0].Outputs[0].Output.ToLedgerstateOutput()
		require.NoError(t, err)
		balanceValue, exist := out.Balances().Get(ledgerstate.ColorIOTA)
		assert.Equal(t, true, exist)
		addrBalance[faucetAddrStr][ledgerstate.ColorIOTA] = int64(balanceValue)

		// send funds to other peers
		fail, txID := SendIotaTransaction(t, faucetPeer, peers[i], addrBalance, sentValue, TransactionConfig{
			FromAddressIndex:      i,
			ToAddressIndex:        0,
			AccessManaPledgeID:    peers[i].ID(),
			ConsensusManaPledgeID: peers[i].ID(),
		})
		require.False(t, fail)
		txIDs = append(txIDs, txID)

		// let the transaction propagate
		time.Sleep(3 * time.Second)
	}

	return
}

// SendTransactionOnRandomPeer sends sentValue amount of IOTA tokens from/to a random peer, mutates the given balance map and returns the transaction IDs.
func SendTransactionOnRandomPeer(t *testing.T, peers []*framework.Node, addrBalance map[string]map[ledgerstate.Color]int64, numMessages int, sentValue int64) (txIDs []string) {
	counter := 0
	for i := 0; i < numMessages; i++ {
		from := rand.Intn(len(peers))
		to := rand.Intn(len(peers))
		fail, txID := SendIotaTransaction(t, peers[from], peers[to], addrBalance, sentValue, TransactionConfig{})
		if fail {
			i--
			counter++
			if counter >= 10 {
				return
			}
			continue
		}

		// attach tx id
<<<<<<< HEAD
		txIDs = append(txIDs, txID)
=======
		txIds = append(txIds, txId)
>>>>>>> c463fded
	}

	return
}

func SendValue(t *testing.T, from *framework.Node, to *framework.Node, color ledgerstate.Color, value uint64, txConfig TransactionConfig, addrBalance ...map[string]map[ledgerstate.Color]uint64) (string, error) {
	inputAddr := from.Seed.Address(txConfig.FromAddressIndex).Address()
	outputAddr := to.Seed.Address(txConfig.ToAddressIndex).Address()

	unspentOutputs := AddressUnspentOutputs(t, from, inputAddr)
	require.NotEmptyf(t, unspentOutputs, "address=%s, no unspent outputs", inputAddr.Base58())

	balance := Balance(t, from, inputAddr, color)
	require.GreaterOrEqualf(t, balance, value, "address=%s, insufficient balance", inputAddr.Base58())

	out, err := unspentOutputs[0].Output.ToLedgerstateOutput()
	require.NoError(t, err)

	input := ledgerstate.NewUTXOInput(out.ID())

	var outputs ledgerstate.Outputs
	output := ledgerstate.NewSigLockedColoredOutput(ledgerstate.NewColoredBalances(map[ledgerstate.Color]uint64{
		color: value,
	}), outputAddr)
	outputs = append(outputs, output)

	// handle remainder address
	if balance > value {
		output := ledgerstate.NewSigLockedColoredOutput(ledgerstate.NewColoredBalances(map[ledgerstate.Color]uint64{
			color: balance - value,
		}), inputAddr)
		outputs = append(outputs, output)
	}

	txEssence := ledgerstate.NewTransactionEssence(0, time.Now(), txConfig.AccessManaPledgeID, txConfig.ConsensusManaPledgeID, ledgerstate.NewInputs(input), ledgerstate.NewOutputs(outputs...))
	sig := ledgerstate.NewED25519Signature(from.KeyPair(txConfig.FromAddressIndex).PublicKey, from.KeyPair(txConfig.FromAddressIndex).PrivateKey.Sign(txEssence.Bytes()))
	unlockBlock := ledgerstate.NewSignatureUnlockBlock(sig)
	txn := ledgerstate.NewTransaction(txEssence, ledgerstate.UnlockBlocks{unlockBlock})

	// send transaction
	resp, err := from.PostTransaction(txn.Bytes())
	if err != nil {
		return "", err
	}

	if len(addrBalance) > 0 {
		addrBalance[0][inputAddr.Base58()][color] -= value
		addrBalance[0][outputAddr.Base58()][color] += value
	}
	return resp.TransactionID, nil
}

// SendIotaTransaction sends sentValue amount of IOTA tokens and remainders from and to a given peer and returns the fail flag and the transaction ID.
// Every peer sends and receives the transaction on the address of index 0.
// Optionally, the nodes to pledge access and consensus mana can be specified.
func SendIotaTransaction(t *testing.T, from *framework.Node, to *framework.Node, addrBalance map[string]map[ledgerstate.Color]int64, sentValue int64, txConfig TransactionConfig) (fail bool, txID string) {
	inputAddr := from.Seed.Address(txConfig.FromAddressIndex).Address()
	outputAddr := to.Seed.Address(txConfig.ToAddressIndex).Address()

	// prepare inputs
	resp, err := from.PostAddressUnspentOutputs([]string{inputAddr.Base58()})
	require.NoErrorf(t, err, "could not get unspent outputs on %s", from.String())

	// abort if no unspent outputs
	if len(resp.UnspentOutputs[0].Outputs) == 0 {
		return true, ""
	}
	out, err := resp.UnspentOutputs[0].Outputs[0].Output.ToLedgerstateOutput()
	require.NoError(t, err)
	balanceValue, exist := out.Balances().Get(ledgerstate.ColorIOTA)
	assert.Equal(t, true, exist)
	availableValue := int64(balanceValue)

	// abort if the balance is not enough
	if availableValue < sentValue {
		return true, ""
	}

	out, err = resp.UnspentOutputs[0].Outputs[0].Output.ToLedgerstateOutput()
	require.NoErrorf(t, err, "invalid unspent outputs ID on %s", from.String())
	input := ledgerstate.NewUTXOInput(out.ID())
	if inputAddr == outputAddr {
		sentValue = availableValue
	}

	// set balances
	var outputs ledgerstate.Outputs
	output := ledgerstate.NewSigLockedColoredOutput(ledgerstate.NewColoredBalances(map[ledgerstate.Color]uint64{
		ledgerstate.ColorIOTA: uint64(sentValue),
	}), outputAddr)
	outputs = append(outputs, output)

	// handle remainder address
	if availableValue > sentValue {
		output := ledgerstate.NewSigLockedColoredOutput(ledgerstate.NewColoredBalances(map[ledgerstate.Color]uint64{
			ledgerstate.ColorIOTA: uint64(availableValue - sentValue),
		}), inputAddr)
		outputs = append(outputs, output)
	}
	txEssence := ledgerstate.NewTransactionEssence(0, time.Now(), txConfig.AccessManaPledgeID, txConfig.ConsensusManaPledgeID, ledgerstate.NewInputs(input), ledgerstate.NewOutputs(outputs...))
	sig := ledgerstate.NewED25519Signature(from.KeyPair(txConfig.FromAddressIndex).PublicKey, from.KeyPair(txConfig.FromAddressIndex).PrivateKey.Sign(txEssence.Bytes()))
	unlockBlock := ledgerstate.NewSignatureUnlockBlock(sig)
	txn := ledgerstate.NewTransaction(txEssence, ledgerstate.UnlockBlocks{unlockBlock})

	// send transaction
	respTx, err := from.PostTransaction(txn.Bytes())
	if err != nil {
		fmt.Println(fmt.Errorf("could not send transaction on %s: %w", from.String(), err).Error())
		return true, ""
	}
	txID = respTx.TransactionID
	addrBalance[inputAddr.Base58()][ledgerstate.ColorIOTA] -= sentValue
	addrBalance[outputAddr.Base58()][ledgerstate.ColorIOTA] += sentValue
	return false, txID
}

// SendColoredTransaction sends IOTA and colored tokens from and to a given peer and returns the ok flag and transaction ID.
// 1. Get the first unspent outputs of `from`
// 2. Send 50 IOTA and 50 ColorMint to `to`
<<<<<<< HEAD
func SendColoredTransaction(t *testing.T, from *framework.Node, to *framework.Node, addrBalance map[string]map[ledgerstate.Color]int64, txConfig TransactionConfig) (fail bool, txId string) {
	var sentIOTAValue int64 = 50
	var sentMintValue int64 = 50
=======
func SendColoredTransaction(t *testing.T, from *framework.Peer, to *framework.Peer, addrBalance map[string]map[ledgerstate.Color]int64, txConfig TransactionConfig) (fail bool, txId string) {
>>>>>>> c463fded
	var balanceList []coloredBalance
	inputAddr := from.Seed.Address(txConfig.FromAddressIndex).Address()
	outputAddr := to.Seed.Address(txConfig.ToAddressIndex).Address()

	// prepare inputs
	resp, err := from.PostAddressUnspentOutputs([]string{inputAddr.Base58()})
	require.NoErrorf(t, err, "could not get unspent outputs on %s", from.String())

	// abort if no unspent outputs
	if len(resp.UnspentOutputs[0].Outputs) == 0 {
		return false, ""
	}

	out, err := resp.UnspentOutputs[0].Outputs[0].Output.ToLedgerstateOutput()
	require.NoError(t, err)
	input := ledgerstate.NewUTXOInput(out.ID())

	// set the amount of tokens to be sent
	totalBalance, _ := out.Balances().Get(ledgerstate.ColorIOTA)
	sentValue := totalBalance / 2

	// prepare output
	output := ledgerstate.NewSigLockedColoredOutput(ledgerstate.NewColoredBalances(map[ledgerstate.Color]uint64{
		ledgerstate.ColorIOTA: sentValue,
		ledgerstate.ColorMint: sentValue,
	}), outputAddr)

	txEssence := ledgerstate.NewTransactionEssence(0, time.Now(), identity.ID{}, identity.ID{}, ledgerstate.NewInputs(input), ledgerstate.NewOutputs(output))

	// sign transaction
	sig := ledgerstate.NewED25519Signature(from.KeyPair(txConfig.FromAddressIndex).PublicKey, from.KeyPair(txConfig.FromAddressIndex).PrivateKey.Sign(txEssence.Bytes()))
	unlockBlock := ledgerstate.NewSignatureUnlockBlock(sig)
	txn := ledgerstate.NewTransaction(txEssence, ledgerstate.UnlockBlocks{unlockBlock})

	// set expected balances for test, credit from inputAddr
	balanceList = append(balanceList, coloredBalance{
		Color:   ledgerstate.ColorIOTA,
		Balance: -int64(totalBalance),
	})
	// set expected balances for test, debit to outputAddr
	balanceList = append(balanceList, coloredBalance{
		Color:   ledgerstate.ColorIOTA,
		Balance: int64(sentValue),
	})
	balanceList = append(balanceList, coloredBalance{
		Color:   ledgerstate.ColorMint,
		Balance: int64(sentValue),
	})

	// send transaction
	respTx, err := from.PostTransaction(txn.Bytes())
	if err != nil {
		fmt.Println(fmt.Errorf("could not send transaction on %s: %w", from.String(), err).Error())
		return true, ""
	}
	txId = respTx.TransactionID

	// update balance list
	updateBalanceList(addrBalance, balanceList, inputAddr.Base58(), outputAddr.Base58(), txn.Essence().Outputs()[0])

	return false, txId
}

// updateBalanceList updates the token amount map with given peers and balances.
// If the value of balance is negative, it is the balance to be deducted from peer from, else it is deposited to peer to.
// If the color is ledgerstate.ColorMint, it is recolored / tokens are minted.
func updateBalanceList(addrBalance map[string]map[ledgerstate.Color]int64, balances []coloredBalance, from, to string, output ledgerstate.Output) {
	for _, b := range balances {
		color := b.Color
		value := b.Balance
		if value < 0 {
			// deduct
			addrBalance[from][color] += value
			continue
		}
		// deposit
		if color == ledgerstate.ColorMint {
			color = blake2b.Sum256(output.ID().Bytes())
			addrBalance[to][color] = value
			continue
		}
		addrBalance[to][color] += value
	}
	return
}

func getColorFromString(colorStr string) (color ledgerstate.Color) {
	if colorStr == "IOTA" {
		color = ledgerstate.ColorIOTA
	} else {
		t, _ := ledgerstate.TransactionIDFromBase58(colorStr)
		color, _, _ = ledgerstate.ColorFromBytes(t.Bytes())
	}
	return
}

// CheckBalances performs checks to make sure that all peers have the same ledger state.
func CheckBalances(t *testing.T, peers []*framework.Node, addrBalance map[string]map[ledgerstate.Color]int64) {
	for _, peer := range peers {
		for addr, b := range addrBalance {
			sum := make(map[ledgerstate.Color]int64)
			resp, err := peer.PostAddressUnspentOutputs([]string{addr})
			require.NoError(t, err)
			assert.Equal(t, addr, resp.UnspentOutputs[0].Address.Base58)

			// calculate the balances of each colored coin
			for _, unspents := range resp.UnspentOutputs[0].Outputs {
				out, err2 := unspents.Output.ToLedgerstateOutput()
				require.NoError(t, err2)
				out.Balances().ForEach(func(color ledgerstate.Color, balance uint64) bool {
					sum[color] += int64(balance)
					return true
				})
			}
			// check balances
			for color, value := range sum {
				assert.Equalf(t, b[color], value, "balance for color '%s' on address '%s' (peer='%s') does not match", color, addr, peer)
			}
		}
	}
}

// CheckAddressOutputsFullyConsumed performs checks to make sure that on all given peers,
// the given addresses have no UTXOs.
func CheckAddressOutputsFullyConsumed(t *testing.T, peers []*framework.Node, addrs []string) {
	for _, peer := range peers {
		resp, err := peer.PostAddressUnspentOutputs(addrs)
		assert.NoError(t, err)
		for i, utxos := range resp.UnspentOutputs {
			assert.Len(t, utxos.Outputs, 0, "address %s should not have any UTXOs", addrs[i])
		}
	}
}

// ExpectedInclusionState is an expected inclusion state.
// All fields are optional.
type ExpectedInclusionState struct {
	// The optional confirmed state to check against.
	Confirmed *bool
	// The optional finalized state to check against.
	Finalized *bool
	// The optional conflict state to check against.
	Conflicting *bool
	// The optional solid state to check against.
	Solid *bool
	// The optional rejected state to check against.
	Rejected *bool
	// The optional liked state to check against.
	Liked *bool
}

// True returns a pointer to a true bool.
func True() *bool {
	x := true
	return &x
}

// False returns a pointer to a false bool.
func False() *bool {
	x := false
	return &x
}

// ExpectedTransaction defines the expected data of a transaction.
// All fields are optional.
type ExpectedTransaction struct {
	Inputs []*jsonmodels.Input
	// The optional outputs to check against.
	Outputs []*jsonmodels.Output
	// The optional unlock blocks to check against.
	UnlockBlocks []*jsonmodels.UnlockBlock
}

// CheckTransactions performs checks to make sure that all peers have received all transactions.
// Optionally takes an expected inclusion state for all supplied transaction IDs and expected transaction
// data per transaction ID.
func CheckTransactions(t *testing.T, peers []*framework.Node, transactionIDs map[string]*ExpectedTransaction, checkSynchronized bool, expectedInclusionState ExpectedInclusionState) {
	for _, peer := range peers {
		if checkSynchronized {
			// check that the peer sees itself as synchronized
			info, err := peer.Info()
			require.NoError(t, err)
			require.Truef(t, info.TangleTime.Synced, "peer '%s' not synced", peer)
		}

		for txId, expectedTransaction := range transactionIDs {
			transaction, err := peer.GetTransaction(txId)
			require.NoError(t, err)

			inclusionState, err := peer.GetTransactionInclusionState(txId)
			require.NoError(t, err)

			metadata, err := peer.GetTransactionMetadata(txId)
			require.NoError(t, err)

			consensusData, err := peer.GetTransactionConsensusMetadata(txId)
			require.NoError(t, err)

			// check inclusion state
			if expectedInclusionState.Confirmed != nil {
				assert.Equal(t, *expectedInclusionState.Confirmed, inclusionState.Confirmed, "confirmed state doesn't match - tx %s - peer '%s'", txId, peer)
			}
			if expectedInclusionState.Conflicting != nil {
				assert.Equal(t, *expectedInclusionState.Conflicting, inclusionState.Conflicting, "conflict state doesn't match - tx %s - peer '%s'", txId, peer)
			}
			if expectedInclusionState.Solid != nil {
				assert.Equal(t, *expectedInclusionState.Solid, metadata.Solid, "solid state doesn't match - tx %s - peer '%s'", txId, peer)
			}
			if expectedInclusionState.Rejected != nil {
				assert.Equal(t, *expectedInclusionState.Rejected, inclusionState.Rejected, "rejected state doesn't match - tx %s - peer '%s'", txId, peer)
			}
			if expectedInclusionState.Liked != nil {
				assert.Equal(t, *expectedInclusionState.Liked, consensusData.Liked, "liked state doesn't match - tx %s - peer '%s'", txId, peer)
			}

			if expectedTransaction != nil {
				if expectedTransaction.Inputs != nil {
					assert.Equal(t, expectedTransaction.Inputs, transaction.Inputs, "inputs do not match - tx %s - peer '%s'", txId, peer)
				}
				if expectedTransaction.Outputs != nil {
					assert.Equal(t, expectedTransaction.Outputs, transaction.Outputs, "outputs do not match - tx %s - peer '%s'", txId, peer)
				}
				if expectedTransaction.UnlockBlocks != nil {
					assert.Equal(t, expectedTransaction.UnlockBlocks, transaction.UnlockBlocks, "signatures do not match - tx %s - peer '%s'", txId, peer)
				}
			}
		}
<<<<<<< HEAD
		// Transaction metadata
=======
	}
}

// AwaitPeerGetFundsFromFaucet awaits until the given peers get the requested funds from the faucet.
func AwaitPeerGetFundsFromFaucet(peers []*framework.Peer, maxAwait time.Duration) (err error) {
	s := time.Now()
	var noFundsMu sync.Mutex
	noFunds := make(map[identity.ID]types.Empty)

	for i := 0; time.Since(s) < maxAwait; time.Sleep(retryInterval) {
		var wg sync.WaitGroup
		wg.Add(len(peers))

		for _, p := range peers {
			go func(p *framework.Peer) {
				defer wg.Done()

				_, has := noFunds[p.ID()]
				if i > 0 && !has {
					return
				}

				addr := p.Seed.Address(0).Address().Base58()
				outputs, err := p.PostAddressUnspentOutputs([]string{addr})
				if err == nil && len(outputs.UnspentOutputs) > 0 {
					noFundsMu.Lock()
					delete(noFunds, p.ID())
					noFundsMu.Unlock()
					return
				}

				noFundsMu.Lock()
				noFunds[p.ID()] = types.Void
				noFundsMu.Unlock()
			}(p)
		}
		wg.Wait()

		if len(noFunds) == 0 {
			return nil
		}
		i++
>>>>>>> c463fded
	}
	return ErrFundsNotAvailableInTime
}

<<<<<<< HEAD
func RequireTransactionsAvailable(t *testing.T, nodes []*framework.Node, transactionIDs []string, waitFor time.Duration, tick time.Duration) {
	missing := make(map[identity.ID]map[string]struct{}, len(nodes))
	for _, node := range nodes {
		missing[node.ID()] = make(map[string]struct{}, len(transactionIDs))
		for _, txID := range transactionIDs {
			missing[node.ID()][txID] = struct{}{}
		}
	}

	condition := func() bool {
		for _, node := range nodes {
			nodeMissing := missing[node.ID()]
			for txID := range nodeMissing {
				_, err := node.GetTransaction(txID)
				// retry, when the transaction could not be found
				if errors.Is(err, client.ErrNotFound) {
					continue
				}
				require.NoErrorf(t, err, "node=%s, txID=%, GetTransaction failed", node, txID)
				delete(nodeMissing, txID)
				if len(nodeMissing) == 0 {
					delete(missing, node.ID())
=======
// AwaitTransactionAvailability awaits until the given transaction IDs become available on all given peers or
// the max duration is reached. Returns a map of missing transactions per peer. An error is returned if at least
// one peer does not have all specified transactions available.
func AwaitTransactionAvailability(peers []*framework.Peer, transactionIDs []string, maxAwait time.Duration) (missing map[identity.ID]map[string]types.Empty, err error) {
	s := time.Now()
	var missingMu sync.Mutex
	missing = map[identity.ID]map[string]types.Empty{}

	for i := 0; time.Since(s) < maxAwait; time.Sleep(retryInterval) {
		var wg sync.WaitGroup
		wg.Add(len(peers))

		for _, p := range peers {
			go func(p *framework.Peer) {
				defer wg.Done()

				missingMu.Lock()
				_, has := missing[p.ID()]
				missingMu.Unlock()
				if i > 0 && !has {
					return
				}

				for _, txID := range transactionIDs {
					_, err := p.GetTransaction(txID)
					if err == nil {
						missingMu.Lock()
						m, has := missing[p.ID()]
						if has {
							delete(m, txID)
							if len(m) == 0 {
								delete(missing, p.ID())
							}
						}
						missingMu.Unlock()
						continue
					}
					missingMu.Lock()
					m, has := missing[p.ID()]
					if !has {
						m = map[string]types.Empty{}
					}
					m[txID] = types.Empty{}
					missing[p.ID()] = m
					missingMu.Unlock()
				}
			}(p)

			i++
		}

		wg.Wait()
		if len(missing) == 0 {
			// everything available
			return missing, nil
		}
	}
	return missing, ErrTransactionNotAvailableInTime
}

// AwaitTransactionInclusionState awaits on all given peers until the specified transactions
// have the expected state or max duration is reached. This function does not gracefully
// handle the transactions not existing on the given peers, therefore it must be ensured
// the the transactions exist beforehand.
func AwaitTransactionInclusionState(peers []*framework.Peer, transactionIDs map[string]ExpectedInclusionState, maxAwait time.Duration) error {
	s := time.Now()
	var unmatchedMu sync.Mutex
	unmatched := make(map[identity.ID]map[string]types.Empty)
	// the element will be removed if a peer has the message with the given inclusion state
	for _, p := range peers {
		m := make(map[string]types.Empty, len(transactionIDs))
		for tx := range transactionIDs {
			m[tx] = types.Void
		}
		unmatched[p.ID()] = m
	}

	for i := 0; time.Since(s) < maxAwait; time.Sleep(1 * time.Second) {
		var wg sync.WaitGroup
		wg.Add(len(peers))

		for _, p := range peers {
			go func(p *framework.Peer) {
				defer wg.Done()

				unmatchedMu.Lock()
				_, has := unmatched[p.ID()]
				unmatchedMu.Unlock()
				// do not check again for this peer if a previous iteration did not yield any unmatched inclusion state
				if i > 0 && !has {
					return
				}

				for txID := range transactionIDs {
					expInclState := transactionIDs[txID]
					match := checkTransactionInclusionState(expInclState, p, txID)
					if !match {
						continue
					}

					unmatchedMu.Lock()
					delete(unmatched[p.ID()], txID)
					if len(unmatched[p.ID()]) == 0 {
						delete(unmatched, p.ID())
					}
					unmatchedMu.Unlock()
>>>>>>> c463fded
				}
			}
		}
<<<<<<< HEAD
		return len(missing) == 0
	}

	log.Printf("Waiting for %d transactions to become available...", len(transactionIDs))
	require.Eventuallyf(t, condition, waitFor, tick,
		"%d out of %d nodes did not receive all transactions", len(missing), len(nodes))
	log.Println("Waiting for transactions... done")
}

func RequireInclusionStateEqual(t *testing.T, nodes []*framework.Node, transactionIDs map[string]ExpectedInclusionState, waitFor time.Duration, tick time.Duration) {
	condition := func() bool {
		for _, node := range nodes {
			for txID, expInclState := range transactionIDs {
				inclusionState, err := node.GetTransactionInclusionState(txID)
				require.NoErrorf(t, err, "node=%s, txID=%, GetTransactionInclusionState failed")
				metadata, err := node.GetTransactionMetadata(txID)
				require.NoErrorf(t, err, "node=%s, txID=%, GetTransactionMetadata failed")
				consensusData, err := node.GetTransactionConsensusMetadata(txID)
				require.NoErrorf(t, err, "node=%s, txID=%, GetTransactionConsensusMetadata failed")

				// the inclusion state can change, so we should check all transactions every time
				if (expInclState.Confirmed != nil && *expInclState.Confirmed != inclusionState.Confirmed) ||
					(expInclState.Finalized != nil && *expInclState.Finalized != metadata.Finalized) ||
					(expInclState.Conflicting != nil && *expInclState.Conflicting != inclusionState.Conflicting) ||
					(expInclState.Solid != nil && *expInclState.Solid != metadata.Solid) ||
					(expInclState.Rejected != nil && *expInclState.Rejected != inclusionState.Rejected) ||
					(expInclState.Liked != nil && *expInclState.Liked != consensusData.Liked) {
					return false
				}
			}
		}
		return true
=======

		wg.Wait()
		// everything available
		if len(unmatched) == 0 {
			return nil
		}

		i++
>>>>>>> c463fded
	}

	log.Printf("Waiting for %d transactions to reach the correct inclusion state...", len(transactionIDs))
	require.Eventually(t, condition, waitFor, tick)
	log.Println("Waiting for inclusion state... done")
}

func checkTransactionInclusionState(expInclState ExpectedInclusionState, p *framework.Peer, txID string) (matched bool) {
	inclusionState, err := p.GetTransactionInclusionState(txID)
	if err != nil {
		return
	}
	metadata, err := p.GetTransactionMetadata(txID)
	if err != nil {
		return
	}
	consensusData, err := p.GetTransactionConsensusMetadata(txID)
	if err != nil {
		return
	}

	if expInclState.Confirmed != nil && *expInclState.Confirmed != inclusionState.Confirmed {
		return
	}
	if expInclState.Conflicting != nil && *expInclState.Conflicting != inclusionState.Conflicting {
		return
	}
	if expInclState.Finalized != nil && *expInclState.Finalized != metadata.Finalized {
		return
	}
	if expInclState.Liked != nil && *expInclState.Liked != consensusData.Liked {
		return
	}
	if expInclState.Rejected != nil && *expInclState.Rejected != inclusionState.Rejected {
		return
	}
	if expInclState.Solid != nil && *expInclState.Solid != metadata.Solid {
		return
	}

	return true
}

// AwaitSync waits until the given peers are in synced.
func AwaitSync(t *testing.T, peers []*framework.Node, waitFor time.Duration, tick time.Duration) {
	condition := func() bool {
		for _, peer := range peers {
			if !Synced(t, peer) {
				return false
			}
		}
		return true
	}

	require.Eventually(t, condition, waitFor, tick)
}

// ShutdownNetwork shuts down the network and reports errors.
func ShutdownNetwork(ctx context.Context, t *testing.T, n Shutdowner) {
	log.Println("Shutting down network...")
	require.NoError(t, n.Shutdown(ctx))
	log.Println("Shutting down network... done")
}

func WaitForDeadline(t *testing.T) time.Duration {
	d, _ := t.Deadline()
	return time.Until(d.Add(-time.Minute))
}

func Context(ctx context.Context, t *testing.T) (context.Context, context.CancelFunc) {
	if d, ok := t.Deadline(); ok {
		return context.WithDeadline(ctx, d.Add(-time.Minute))
	}
	return context.WithCancel(ctx)
}

func Synced(t *testing.T, node *framework.Node) bool {
	info, err := node.Info()
	require.NoError(t, err)
	return info.TangleTime.Synced
}

func Balance(t *testing.T, peer *framework.Node, addr ledgerstate.Address, color ledgerstate.Color) uint64 {
	outputs := AddressUnspentOutputs(t, peer, addr)

	var sum uint64
	for _, unspent := range outputs {
		out, err := unspent.Output.ToLedgerstateOutput()
		require.NoError(t, err)
		balance, _ := out.Balances().Get(color)
		sum += balance
	}
	return sum
}

func AddressUnspentOutputs(t *testing.T, peer *framework.Node, addr ledgerstate.Address) []jsonmodels.WalletOutput {
	resp, err := peer.PostAddressUnspentOutputs([]string{addr.Base58()})
	require.NoErrorf(t, err, "node=%s, address=%s, PostAddressUnspentOutputs failed", peer, addr.Base58())
	require.Lenf(t, resp.UnspentOutputs, 1, "invalid response")
	require.Equalf(t, addr.Base58(), resp.UnspentOutputs[0].Address.Base58, "invalid response")

	return resp.UnspentOutputs[0].Outputs
}

func Mana(t *testing.T, node *framework.Node) jsonmodels.Mana {
	info, err := node.Info()
	require.NoError(t, err)
	return info.Mana
}

type coloredBalance struct {
	Color   ledgerstate.Color
	Balance int64
}

func (b coloredBalance) String() string {
	return stringify.Struct("coloredBalance",
		stringify.StructField("Color", b.Color),
		stringify.StructField("Balance", b.Balance),
	)
}

func SelectIndex(transaction *ledgerstate.Transaction, address ledgerstate.Address) (index uint16) {
	for i, output := range transaction.Essence().Outputs() {
		if address.Base58() == output.(*ledgerstate.SigLockedSingleOutput).Address().Base58() {
			return uint16(i)
		}
	}
	return
}

func GetSnapshot() *ledgerstate.Snapshot {
	snapshot := &ledgerstate.Snapshot{}
	f, err := os.Open("/tmp/assets/7R1itJx5hVuo9w9hjg5cwKFmek4HMSoBDgJZN8hKGxih.bin")
	if err != nil {
		panic(fmt.Sprintln("can not open snapshot file: ", err))
	}
	if _, err := snapshot.ReadFrom(f); err != nil {
		panic(fmt.Sprintln("could not read snapshot file: ", err))
	}
	return snapshot
}<|MERGE_RESOLUTION|>--- conflicted
+++ resolved
@@ -6,10 +6,6 @@
 	"log"
 	"math/rand"
 	"os"
-<<<<<<< HEAD
-=======
-	"sync"
->>>>>>> c463fded
 	"testing"
 	"time"
 
@@ -29,19 +25,9 @@
 )
 
 var (
-<<<<<<< HEAD
 	faucetTokensPerRequest     = framework.PeerConfig.Faucet.TokensPerRequest
 	faucetPoWDifficulty        = framework.PeerConfig.Faucet.PowDifficulty
 	faucetPreparedOutputsCount = framework.PeerConfig.Faucet.PreparedOutputsCount
-=======
-	retryInterval = 500 * time.Millisecond
-
-	ErrMessageNotAvailableInTime     = errors.New("message was not available in time")
-	ErrTransactionNotAvailableInTime = errors.New("transaction was not available in time")
-	ErrTransactionStateNotSameInTime = errors.New("transaction state did not materialize in time")
-	ErrFundsNotAvailableInTime       = errors.New("peer does not get funds from faucet in time")
-	ErrNotSynced                     = errors.New("peers not synced")
->>>>>>> c463fded
 )
 
 const Tick = 500 * time.Millisecond
@@ -102,30 +88,6 @@
 	return id, sent
 }
 
-<<<<<<< HEAD
-=======
-// SendFaucetRequestOnAllPeers sends a faucet request on peers in the network and returns the id and a DataMessageSent struct.
-func SendFaucetRequestOnAllPeers(t *testing.T, peers []*framework.Peer) (ids map[string]DataMessageSent, addrBalance map[string]map[ledgerstate.Color]int64) {
-	ids = make(map[string]DataMessageSent, len(peers))
-	addrBalance = make(map[string]map[ledgerstate.Color]int64)
-	// set faucet balance
-	addrBalance[peers[0].Seed.Address(0).Address().Base58()] = map[ledgerstate.Color]int64{
-		ledgerstate.ColorIOTA: int64(framework.GenesisTokenAmount - framework.ParaFaucetPreparedOutputsCount*int(framework.ParaFaucetTokensPerRequest)),
-	}
-
-	for _, peer := range peers[1:] {
-		addr := peer.Seed.Address(0).Address()
-		id, sent := SendFaucetRequest(t, peer, addr)
-		ids[id] = sent
-		addrBalance[addr.Base58()] = map[ledgerstate.Color]int64{
-			ledgerstate.ColorIOTA: framework.ParaFaucetTokensPerRequest,
-		}
-	}
-
-	return ids, addrBalance
-}
-
->>>>>>> c463fded
 // SendFaucetRequest sends a data message on a given peer and returns the id and a DataMessageSent struct. By default,
 // it pledges mana to the peer making the request.
 func SendFaucetRequest(t *testing.T, peer *framework.Node, addr ledgerstate.Address, manaPledgeIDs ...string) (string, DataMessageSent) {
@@ -144,6 +106,15 @@
 		issuerPublicKey: peer.Identity.PublicKey().String(),
 	}
 	return resp.ID, sent
+}
+
+func SendFaucetRequests(t *testing.T, nodes []*framework.Node) {
+	addrBalance := make(map[identity.ID]map[ledgerstate.Color]uint64)
+
+	for _, node := range nodes {
+		SendFaucetRequest(t, node, node.Address(0))
+		addrBalance[node.ID()] = map[ledgerstate.Color]uint64{ledgerstate.ColorIOTA: uint64(node.Config().Faucet.TokensPerRequest)}
+	}
 }
 
 // RequireMessagesAvailable asserts that all nodes have received MessageIDs in waitFor time, periodically checking each tick.
@@ -201,73 +172,7 @@
 			if msgSent.data != nil {
 				assert.Equalf(t, msgSent.data, resp.Payload, "messageID=%s, issuer=%s data not equal in %s.", msgSent.id, msgSent.issuerPublicKey, node)
 			}
-<<<<<<< HEAD
 			assert.Truef(t, respMetadata.Solid, "messageID=%s, issuer=%s not solid in %s", msgSent.id, msgSent.issuerPublicKey, node)
-=======
-
-			assert.Truef(t, respMetadata.Solid, "messageID=%s, issuer=%s not solid in %s.", msgSent.id, msgSent.issuerPublicKey, peer.String())
-		}
-
-		// check that all messages are present in response
-		assert.ElementsMatchf(t, idsSlice, respIDs, "messages do not match sent in %s", peer.String())
-	}
-}
-
-// AwaitMessageAvailability awaits until the given message IDs become available on all given peers or
-// the max duration is reached. Returns a map of missing messages per peer. An error is returned if at least
-// one peer does not have all specified messages available.
-func AwaitMessageAvailability(peers []*framework.Peer, messageIDs map[string]DataMessageSent, waitFor time.Duration) (missing map[identity.ID]map[string]types.Empty, err error) {
-	s := time.Now()
-	var missingMu sync.RWMutex
-	missing = map[identity.ID]map[string]types.Empty{}
-
-	for i := 0; time.Since(s) < waitFor; time.Sleep(retryInterval) {
-		var wg sync.WaitGroup
-		wg.Add(len(peers))
-
-		for _, p := range peers {
-			go func(p *framework.Peer) {
-				defer wg.Done()
-
-				missingMu.RLock()
-				m, has := missing[p.ID()]
-				missingMu.RUnlock()
-
-				// do not request messages again for this peer if a previous iteration did not yield any missing messages
-				if i > 0 && !has {
-					return
-				}
-
-				for messageID := range messageIDs {
-					_, err := p.GetMessage(messageID)
-					if err == nil {
-						if has {
-							delete(m, messageID)
-							if len(m) == 0 {
-								missingMu.Lock()
-								delete(missing, p.ID())
-								missingMu.Unlock()
-							}
-						}
-						continue
-					}
-
-					if !has {
-						m = map[string]types.Empty{}
-					}
-					m[messageID] = types.Void
-
-					missingMu.Lock()
-					missing[p.ID()] = m
-					missingMu.Unlock()
-				}
-			}(p)
-		}
-		wg.Wait()
-
-		if len(missing) == 0 {
-			return missing, nil
->>>>>>> c463fded
 		}
 	}
 	log.Println("Validating messages... done")
@@ -334,11 +239,7 @@
 		}
 
 		// attach tx id
-<<<<<<< HEAD
 		txIDs = append(txIDs, txID)
-=======
-		txIds = append(txIds, txId)
->>>>>>> c463fded
 	}
 
 	return
@@ -351,7 +252,11 @@
 	unspentOutputs := AddressUnspentOutputs(t, from, inputAddr)
 	require.NotEmptyf(t, unspentOutputs, "address=%s, no unspent outputs", inputAddr.Base58())
 
-	balance := Balance(t, from, inputAddr, color)
+	inputColor := color
+	if color == ledgerstate.ColorMint {
+		inputColor = ledgerstate.ColorIOTA
+	}
+	balance := Balance(t, from, inputAddr, inputColor)
 	require.GreaterOrEqualf(t, balance, value, "address=%s, insufficient balance", inputAddr.Base58())
 
 	out, err := unspentOutputs[0].Output.ToLedgerstateOutput()
@@ -368,7 +273,7 @@
 	// handle remainder address
 	if balance > value {
 		output := ledgerstate.NewSigLockedColoredOutput(ledgerstate.NewColoredBalances(map[ledgerstate.Color]uint64{
-			color: balance - value,
+			inputColor: balance - value,
 		}), inputAddr)
 		outputs = append(outputs, output)
 	}
@@ -378,6 +283,16 @@
 	unlockBlock := ledgerstate.NewSignatureUnlockBlock(sig)
 	txn := ledgerstate.NewTransaction(txEssence, ledgerstate.UnlockBlocks{unlockBlock})
 
+	outputColor := color
+	if color == ledgerstate.ColorMint {
+		// get the non-IOTA output
+		mintOutputs := txn.Essence().Outputs().Filter(func(output ledgerstate.Output) bool {
+			_, hasIOTA := output.Balances().Get(ledgerstate.ColorIOTA)
+			return !hasIOTA
+		})
+		outputColor = blake2b.Sum256(mintOutputs[0].ID().Bytes())
+	}
+
 	// send transaction
 	resp, err := from.PostTransaction(txn.Bytes())
 	if err != nil {
@@ -385,8 +300,14 @@
 	}
 
 	if len(addrBalance) > 0 {
-		addrBalance[0][inputAddr.Base58()][color] -= value
-		addrBalance[0][outputAddr.Base58()][color] += value
+		if addrBalance[0][inputAddr.Base58()] == nil {
+			addrBalance[0][inputAddr.Base58()] = make(map[ledgerstate.Color]uint64)
+		}
+		addrBalance[0][inputAddr.Base58()][inputColor] -= value
+		if addrBalance[0][outputAddr.Base58()] == nil {
+			addrBalance[0][outputAddr.Base58()] = make(map[ledgerstate.Color]uint64)
+		}
+		addrBalance[0][outputAddr.Base58()][outputColor] += value
 	}
 	return resp.TransactionID, nil
 }
@@ -458,13 +379,9 @@
 // SendColoredTransaction sends IOTA and colored tokens from and to a given peer and returns the ok flag and transaction ID.
 // 1. Get the first unspent outputs of `from`
 // 2. Send 50 IOTA and 50 ColorMint to `to`
-<<<<<<< HEAD
 func SendColoredTransaction(t *testing.T, from *framework.Node, to *framework.Node, addrBalance map[string]map[ledgerstate.Color]int64, txConfig TransactionConfig) (fail bool, txId string) {
 	var sentIOTAValue int64 = 50
 	var sentMintValue int64 = 50
-=======
-func SendColoredTransaction(t *testing.T, from *framework.Peer, to *framework.Peer, addrBalance map[string]map[ledgerstate.Color]int64, txConfig TransactionConfig) (fail bool, txId string) {
->>>>>>> c463fded
 	var balanceList []coloredBalance
 	inputAddr := from.Seed.Address(txConfig.FromAddressIndex).Address()
 	outputAddr := to.Seed.Address(txConfig.ToAddressIndex).Address()
@@ -482,14 +399,10 @@
 	require.NoError(t, err)
 	input := ledgerstate.NewUTXOInput(out.ID())
 
-	// set the amount of tokens to be sent
-	totalBalance, _ := out.Balances().Get(ledgerstate.ColorIOTA)
-	sentValue := totalBalance / 2
-
 	// prepare output
 	output := ledgerstate.NewSigLockedColoredOutput(ledgerstate.NewColoredBalances(map[ledgerstate.Color]uint64{
-		ledgerstate.ColorIOTA: sentValue,
-		ledgerstate.ColorMint: sentValue,
+		ledgerstate.ColorIOTA: uint64(sentIOTAValue),
+		ledgerstate.ColorMint: uint64(sentMintValue),
 	}), outputAddr)
 
 	txEssence := ledgerstate.NewTransactionEssence(0, time.Now(), identity.ID{}, identity.ID{}, ledgerstate.NewInputs(input), ledgerstate.NewOutputs(output))
@@ -502,16 +415,16 @@
 	// set expected balances for test, credit from inputAddr
 	balanceList = append(balanceList, coloredBalance{
 		Color:   ledgerstate.ColorIOTA,
-		Balance: -int64(totalBalance),
+		Balance: -(sentIOTAValue + sentMintValue),
 	})
 	// set expected balances for test, debit to outputAddr
 	balanceList = append(balanceList, coloredBalance{
 		Color:   ledgerstate.ColorIOTA,
-		Balance: int64(sentValue),
+		Balance: sentIOTAValue,
 	})
 	balanceList = append(balanceList, coloredBalance{
 		Color:   ledgerstate.ColorMint,
-		Balance: int64(sentValue),
+		Balance: sentMintValue,
 	})
 
 	// send transaction
@@ -561,27 +474,14 @@
 	return
 }
 
-// CheckBalances performs checks to make sure that all peers have the same ledger state.
-func CheckBalances(t *testing.T, peers []*framework.Node, addrBalance map[string]map[ledgerstate.Color]int64) {
-	for _, peer := range peers {
-		for addr, b := range addrBalance {
-			sum := make(map[ledgerstate.Color]int64)
-			resp, err := peer.PostAddressUnspentOutputs([]string{addr})
-			require.NoError(t, err)
-			assert.Equal(t, addr, resp.UnspentOutputs[0].Address.Base58)
-
-			// calculate the balances of each colored coin
-			for _, unspents := range resp.UnspentOutputs[0].Outputs {
-				out, err2 := unspents.Output.ToLedgerstateOutput()
-				require.NoError(t, err2)
-				out.Balances().ForEach(func(color ledgerstate.Color, balance uint64) bool {
-					sum[color] += int64(balance)
-					return true
-				})
-			}
-			// check balances
-			for color, value := range sum {
-				assert.Equalf(t, b[color], value, "balance for color '%s' on address '%s' (peer='%s') does not match", color, addr, peer)
+func RequireBalancesEqual(t *testing.T, nodes []*framework.Node, addrBalance map[string]map[ledgerstate.Color]uint64) {
+	for _, node := range nodes {
+		for addrString, balances := range addrBalance {
+			for color, balance := range balances {
+				addr, err := ledgerstate.AddressFromBase58EncodedString(addrString)
+				require.NoErrorf(t, err, "invalid address: %s", addrString)
+				require.Equalf(t, balance, Balance(t, node, addr, color),
+					"balance for color '%s' on address '%s' (node='%s') does not match", color, addr.Base58(), node)
 			}
 		}
 	}
@@ -692,57 +592,10 @@
 				}
 			}
 		}
-<<<<<<< HEAD
 		// Transaction metadata
-=======
-	}
-}
-
-// AwaitPeerGetFundsFromFaucet awaits until the given peers get the requested funds from the faucet.
-func AwaitPeerGetFundsFromFaucet(peers []*framework.Peer, maxAwait time.Duration) (err error) {
-	s := time.Now()
-	var noFundsMu sync.Mutex
-	noFunds := make(map[identity.ID]types.Empty)
-
-	for i := 0; time.Since(s) < maxAwait; time.Sleep(retryInterval) {
-		var wg sync.WaitGroup
-		wg.Add(len(peers))
-
-		for _, p := range peers {
-			go func(p *framework.Peer) {
-				defer wg.Done()
-
-				_, has := noFunds[p.ID()]
-				if i > 0 && !has {
-					return
-				}
-
-				addr := p.Seed.Address(0).Address().Base58()
-				outputs, err := p.PostAddressUnspentOutputs([]string{addr})
-				if err == nil && len(outputs.UnspentOutputs) > 0 {
-					noFundsMu.Lock()
-					delete(noFunds, p.ID())
-					noFundsMu.Unlock()
-					return
-				}
-
-				noFundsMu.Lock()
-				noFunds[p.ID()] = types.Void
-				noFundsMu.Unlock()
-			}(p)
-		}
-		wg.Wait()
-
-		if len(noFunds) == 0 {
-			return nil
-		}
-		i++
->>>>>>> c463fded
-	}
-	return ErrFundsNotAvailableInTime
-}
-
-<<<<<<< HEAD
+	}
+}
+
 func RequireTransactionsAvailable(t *testing.T, nodes []*framework.Node, transactionIDs []string, waitFor time.Duration, tick time.Duration) {
 	missing := make(map[identity.ID]map[string]struct{}, len(nodes))
 	for _, node := range nodes {
@@ -765,118 +618,9 @@
 				delete(nodeMissing, txID)
 				if len(nodeMissing) == 0 {
 					delete(missing, node.ID())
-=======
-// AwaitTransactionAvailability awaits until the given transaction IDs become available on all given peers or
-// the max duration is reached. Returns a map of missing transactions per peer. An error is returned if at least
-// one peer does not have all specified transactions available.
-func AwaitTransactionAvailability(peers []*framework.Peer, transactionIDs []string, maxAwait time.Duration) (missing map[identity.ID]map[string]types.Empty, err error) {
-	s := time.Now()
-	var missingMu sync.Mutex
-	missing = map[identity.ID]map[string]types.Empty{}
-
-	for i := 0; time.Since(s) < maxAwait; time.Sleep(retryInterval) {
-		var wg sync.WaitGroup
-		wg.Add(len(peers))
-
-		for _, p := range peers {
-			go func(p *framework.Peer) {
-				defer wg.Done()
-
-				missingMu.Lock()
-				_, has := missing[p.ID()]
-				missingMu.Unlock()
-				if i > 0 && !has {
-					return
 				}
-
-				for _, txID := range transactionIDs {
-					_, err := p.GetTransaction(txID)
-					if err == nil {
-						missingMu.Lock()
-						m, has := missing[p.ID()]
-						if has {
-							delete(m, txID)
-							if len(m) == 0 {
-								delete(missing, p.ID())
-							}
-						}
-						missingMu.Unlock()
-						continue
-					}
-					missingMu.Lock()
-					m, has := missing[p.ID()]
-					if !has {
-						m = map[string]types.Empty{}
-					}
-					m[txID] = types.Empty{}
-					missing[p.ID()] = m
-					missingMu.Unlock()
-				}
-			}(p)
-
-			i++
-		}
-
-		wg.Wait()
-		if len(missing) == 0 {
-			// everything available
-			return missing, nil
-		}
-	}
-	return missing, ErrTransactionNotAvailableInTime
-}
-
-// AwaitTransactionInclusionState awaits on all given peers until the specified transactions
-// have the expected state or max duration is reached. This function does not gracefully
-// handle the transactions not existing on the given peers, therefore it must be ensured
-// the the transactions exist beforehand.
-func AwaitTransactionInclusionState(peers []*framework.Peer, transactionIDs map[string]ExpectedInclusionState, maxAwait time.Duration) error {
-	s := time.Now()
-	var unmatchedMu sync.Mutex
-	unmatched := make(map[identity.ID]map[string]types.Empty)
-	// the element will be removed if a peer has the message with the given inclusion state
-	for _, p := range peers {
-		m := make(map[string]types.Empty, len(transactionIDs))
-		for tx := range transactionIDs {
-			m[tx] = types.Void
-		}
-		unmatched[p.ID()] = m
-	}
-
-	for i := 0; time.Since(s) < maxAwait; time.Sleep(1 * time.Second) {
-		var wg sync.WaitGroup
-		wg.Add(len(peers))
-
-		for _, p := range peers {
-			go func(p *framework.Peer) {
-				defer wg.Done()
-
-				unmatchedMu.Lock()
-				_, has := unmatched[p.ID()]
-				unmatchedMu.Unlock()
-				// do not check again for this peer if a previous iteration did not yield any unmatched inclusion state
-				if i > 0 && !has {
-					return
-				}
-
-				for txID := range transactionIDs {
-					expInclState := transactionIDs[txID]
-					match := checkTransactionInclusionState(expInclState, p, txID)
-					if !match {
-						continue
-					}
-
-					unmatchedMu.Lock()
-					delete(unmatched[p.ID()], txID)
-					if len(unmatched[p.ID()]) == 0 {
-						delete(unmatched, p.ID())
-					}
-					unmatchedMu.Unlock()
->>>>>>> c463fded
-				}
-			}
-		}
-<<<<<<< HEAD
+			}
+		}
 		return len(missing) == 0
 	}
 
@@ -909,57 +653,11 @@
 			}
 		}
 		return true
-=======
-
-		wg.Wait()
-		// everything available
-		if len(unmatched) == 0 {
-			return nil
-		}
-
-		i++
->>>>>>> c463fded
 	}
 
 	log.Printf("Waiting for %d transactions to reach the correct inclusion state...", len(transactionIDs))
 	require.Eventually(t, condition, waitFor, tick)
 	log.Println("Waiting for inclusion state... done")
-}
-
-func checkTransactionInclusionState(expInclState ExpectedInclusionState, p *framework.Peer, txID string) (matched bool) {
-	inclusionState, err := p.GetTransactionInclusionState(txID)
-	if err != nil {
-		return
-	}
-	metadata, err := p.GetTransactionMetadata(txID)
-	if err != nil {
-		return
-	}
-	consensusData, err := p.GetTransactionConsensusMetadata(txID)
-	if err != nil {
-		return
-	}
-
-	if expInclState.Confirmed != nil && *expInclState.Confirmed != inclusionState.Confirmed {
-		return
-	}
-	if expInclState.Conflicting != nil && *expInclState.Conflicting != inclusionState.Conflicting {
-		return
-	}
-	if expInclState.Finalized != nil && *expInclState.Finalized != metadata.Finalized {
-		return
-	}
-	if expInclState.Liked != nil && *expInclState.Liked != consensusData.Liked {
-		return
-	}
-	if expInclState.Rejected != nil && *expInclState.Rejected != inclusionState.Rejected {
-		return
-	}
-	if expInclState.Solid != nil && *expInclState.Solid != metadata.Solid {
-		return
-	}
-
-	return true
 }
 
 // AwaitSync waits until the given peers are in synced.
