--- conflicted
+++ resolved
@@ -1,12 +1,8 @@
 package value
 
 import (
-<<<<<<< HEAD
 	"context"
-	"fmt"
 	"log"
-=======
->>>>>>> c463fded
 	"testing"
 	"time"
 
@@ -25,9 +21,10 @@
 	"github.com/iotaledger/goshimmer/tools/integration-tests/tester/tests"
 )
 
-<<<<<<< HEAD
-// TestValueTransactionPersistence issues messages on random peers, restarts them and checks for persistence after restart.
-func TestValueTransactionPersistence(t *testing.T) {
+var maxAwaitDuration = time.Minute
+
+// TestTransactionPersistence issues transactions on random peers, restarts them and checks for persistence after restart.
+func TestTransactionPersistence(t *testing.T) {
 	ctx, cancel := tests.Context(context.Background(), t)
 	defer cancel()
 	n, err := f.CreateNetwork(ctx, t.Name(), 4, framework.CreateNetworkConfig{
@@ -38,84 +35,62 @@
 	require.NoError(t, err)
 	defer tests.ShutdownNetwork(ctx, t, n)
 
-	// master node sends funds to all peers in the network
-	txIdsSlice, addrBalance := tests.SendTransactionFromFaucet(t, n.Peers(), 100)
-	txIds := make(map[string]*tests.ExpectedTransaction)
-	for _, txID := range txIdsSlice {
-		txIds[txID] = nil
+	faucet, peers := n.Peers()[0], n.Peers()[1:]
+	tokensPerRequest := uint64(faucet.Config().Faucet.TokensPerRequest)
+
+	addrBalance := make(map[string]map[ledgerstate.Color]uint64)
+
+	// request funds from faucet
+	for _, peer := range peers {
+		addr := peer.Address(0)
+		tests.SendFaucetRequest(t, peer, addr)
+		addrBalance[addr.Base58()] = map[ledgerstate.Color]uint64{ledgerstate.ColorIOTA: tokensPerRequest}
 	}
 
 	// wait for messages to be gossiped
-	time.Sleep(10 * time.Second)
-
-	// check whether the first issued transaction is available on all nodes, and confirmed
-	tests.CheckTransactions(t, n.Peers(), txIds, true, tests.ExpectedInclusionState{
-		Confirmed: tests.True(),
-	})
-=======
-var maxAwaitDuration = 30 * time.Second
-
-// TestTransactionPersistence issues transactions on random peers, restarts them and checks for persistence after restart.
-func TestTransactionPersistence(t *testing.T) {
-	n, err := f.CreateNetwork("transaction_TestPersistence", 4, framework.CreateNetworkConfig{Faucet: true, StartSynced: true})
-	require.NoError(t, err)
-	defer tests.ShutdownNetwork(t, n)
-
-	// request funds from faucet
-	_, addrBalance := tests.SendFaucetRequestOnAllPeers(t, n.Peers())
-
-	// wait for messages to be gossiped
-	err = tests.AwaitPeerGetFundsFromFaucet(n.Peers(), maxAwaitDuration)
-	require.NoError(t, err)
->>>>>>> c463fded
+	for _, peer := range peers {
+		require.Eventually(t, func() bool {
+			return tests.Balance(t, peer, peer.Address(0), ledgerstate.ColorIOTA) == tokensPerRequest
+		}, time.Minute, tests.Tick)
+	}
+
+	// send IOTA tokens from every peer
+	expectedStates := make(map[string]tests.ExpectedInclusionState)
+	for _, peer := range peers {
+		txID, err := tests.SendValue(t, peer, peer, ledgerstate.ColorIOTA, 100, tests.TransactionConfig{ToAddressIndex: 1}, addrBalance)
+		require.NoError(t, err)
+		expectedStates[txID] = tests.ExpectedInclusionState{Confirmed: tests.True()}
+	}
 
 	// check ledger state
-	tests.CheckBalances(t, n.Peers(), addrBalance)
-
-<<<<<<< HEAD
-	// send value message randomly
-	randomTxIDs := tests.SendTransactionOnRandomPeer(t, n.Peers(), addrBalance, 10, 100)
-	for _, randomTxID := range randomTxIDs {
-		txIds[randomTxID] = nil
-	}
-
-	// wait for messages to be gossiped
-	time.Sleep(10 * time.Second)
-
-	// check whether all issued transactions are available on all nodes and confirmed
-	tests.CheckTransactions(t, n.Peers(), txIds, true, tests.ExpectedInclusionState{
-		Confirmed: tests.True(),
-	})
-
-	// check ledger state
-	tests.CheckBalances(t, n.Peers(), addrBalance)
-
-	// 3. stop all nodes
-	for _, peer := range n.Peers()[1:] {
-		err = peer.Stop(ctx)
-		require.NoError(t, err)
-	}
-
-	// 4. start all nodes
-	for _, peer := range n.Peers()[1:] {
-		err = peer.Start(context.Background())
-		require.NoError(t, err)
-	}
+	tests.RequireInclusionStateEqual(t, n.Peers(), expectedStates, maxAwaitDuration, tests.Tick)
+	tests.RequireBalancesEqual(t, n.Peers(), addrBalance)
+
+	// send colored tokens from every peer
+	for _, peer := range peers {
+		txID, err := tests.SendValue(t, peer, peer, ledgerstate.ColorMint, 100, tests.TransactionConfig{ToAddressIndex: 2}, addrBalance)
+		require.NoError(t, err)
+		expectedStates[txID] = tests.ExpectedInclusionState{Confirmed: tests.True()}
+	}
+
+	tests.RequireInclusionStateEqual(t, n.Peers(), expectedStates, maxAwaitDuration, tests.Tick)
+	tests.RequireBalancesEqual(t, n.Peers(), addrBalance)
+
+	log.Printf("Restarting %d peers...", len(peers))
+	for _, peer := range peers {
+		require.NoError(t, peer.Restart(ctx))
+	}
+	log.Println("Restarting peers... done")
 
 	err = n.DoManualPeering(ctx)
 	require.NoError(t, err)
 
-	// check whether all issued transactions are available on all nodes and confirmed
-	tests.CheckTransactions(t, n.Peers(), txIds, false, tests.ExpectedInclusionState{
-		Confirmed: tests.True(),
-	})
-
-	// 5. check ledger state
-	tests.CheckBalances(t, n.Peers(), addrBalance)
-}
-
-// TestValueColoredPersistence issues colored tokens on random peers, restarts them and checks for persistence after restart.
-func TestValueColoredPersistence(t *testing.T) {
+	tests.RequireInclusionStateEqual(t, n.Peers(), expectedStates, maxAwaitDuration, tests.Tick)
+	tests.RequireBalancesEqual(t, n.Peers(), addrBalance)
+}
+
+// TestAlias_Persistence creates an alias output, restarts all nodes, and checks whether the output is persisted.
+func TestAlias_Persistence(t *testing.T) {
 	ctx, cancel := tests.Context(context.Background(), t)
 	defer cancel()
 	n, err := f.CreateNetwork(ctx, t.Name(), 4, framework.CreateNetworkConfig{
@@ -126,99 +101,64 @@
 	require.NoError(t, err)
 	defer tests.ShutdownNetwork(ctx, t, n)
 
-	// master node sends funds to all peers in the network
-	txIdsSlice, addrBalance := tests.SendTransactionFromFaucet(t, n.Peers(), 100)
-	txIds := make(map[string]*tests.ExpectedTransaction)
-	for _, txID := range txIdsSlice {
-		txIds[txID] = nil
-	}
-
-	// wait for messages to be gossiped
-	time.Sleep(10 * time.Second)
-
-	// check whether the transactions are available on all nodes, and confirmed
-	tests.CheckTransactions(t, n.Peers(), txIds, true, tests.ExpectedInclusionState{
-		Confirmed: tests.True(),
-	})
-
-=======
-	// send transaction randomly
-	txIds := make(map[string]tests.ExpectedInclusionState)
-	randomTxIds := tests.SendTransactionOnRandomPeer(t, n.Peers(), addrBalance, 10, 100)
-	for _, randomTxId := range randomTxIds {
-		txIds[randomTxId] = tests.ExpectedInclusionState{
+	faucet, peer := n.Peers()[0], n.Peers()[1]
+
+	// create a wallet that connects to a random peer
+	w := wallet.New(wallet.WebAPI(peer.BaseURL()), wallet.FaucetPowDifficulty(faucet.Config().Faucet.PowDifficulty))
+
+	err = w.RequestFaucetFunds(true)
+	require.NoError(t, err)
+
+	tx, aliasID, err := w.CreateNFT(
+		createnftoptions.ImmutableData([]byte("can't touch this")),
+		createnftoptions.WaitForConfirmation(true),
+	)
+	require.NoError(t, err)
+
+	inclusionState := map[string]tests.ExpectedInclusionState{
+		tx.ID().Base58(): {
 			Confirmed: tests.True(),
-		}
-	}
-
-	err = tests.AwaitTransactionInclusionState(n.Peers(), txIds, maxAwaitDuration)
-	require.NoError(t, err)
-
->>>>>>> c463fded
-	// check ledger state
-	tests.CheckBalances(t, n.Peers(), addrBalance)
-
-	// send colored funds to faucet
+			Rejected:  tests.False(),
+		},
+	}
+	tests.RequireInclusionStateEqual(t, n.Peers(), inclusionState, maxAwaitDuration, tests.Tick)
+
+	aliasOutputID := checkAliasOutputOnAllPeers(t, n.Peers(), aliasID)
+
+	// restart all nodes
 	for _, peer := range n.Peers()[1:] {
-		fail, txID := tests.SendColoredTransaction(t, peer, n.Peers()[0], addrBalance, tests.TransactionConfig{})
-		require.False(t, fail)
-		txIds[txID] = tests.ExpectedInclusionState{
-			Confirmed: tests.True(),
-		}
-	}
-<<<<<<< HEAD
-	// wait for value messages to be gossiped
-	time.Sleep(10 * time.Second)
-=======
->>>>>>> c463fded
-
-	// check whether all issued transactions are persistently available on all nodes, and confirmed
-	err = tests.AwaitTransactionInclusionState(n.Peers(), txIds, maxAwaitDuration)
-	require.NoError(t, err)
-
-<<<<<<< HEAD
-	// restart all nodes
-=======
-	// 3. stop all nodes
-	for _, peer := range n.Peers()[1:] {
-		err = peer.Stop()
-		require.NoError(t, err)
-	}
-
-	// 4. start all nodes
->>>>>>> c463fded
-	for _, peer := range n.Peers()[1:] {
+		err = peer.Restart(ctx)
 		require.NoError(t, peer.Restart(ctx))
 	}
 
-<<<<<<< HEAD
+	// wait for peers to start
 	err = n.DoManualPeering(ctx)
 	require.NoError(t, err)
 
-	log.Println("Waiting for nodes to become synced...")
-	tests.AwaitSync(t, n.Peers(), time.Minute, tests.Tick)
-	log.Println("Waiting for nodes to become synced... done")
-
-	// check whether all issued transactions are persistently available on all nodes, and confirmed
-	tests.CheckTransactions(t, n.Peers(), txIds, true, tests.ExpectedInclusionState{
-		Confirmed: tests.True(),
-	})
-=======
-	// wait for peers to start
-	time.Sleep(5 * time.Second)
-	err = n.DoManualPeeringAndWait()
-	require.NoError(t, err)
-
-	err = tests.AwaitTransactionInclusionState(n.Peers(), txIds, maxAwaitDuration)
-	require.NoError(t, err)
->>>>>>> c463fded
-
-	// 5. check ledger state
-	tests.CheckBalances(t, n.Peers(), addrBalance)
-}
-
-// TestAliasPersistence creates an alias output, restarts all nodes, and checks whether the output is persisted.
-func TestAliasPersistence(t *testing.T) {
+	// check if nodes still have the outputs and transaction
+	tests.RequireInclusionStateEqual(t, n.Peers(), inclusionState, maxAwaitDuration, tests.Tick)
+
+	checkAliasOutputOnAllPeers(t, n.Peers(), aliasID)
+
+	_, err = w.DestroyNFT(destroynftoptions.Alias(aliasID.Base58()), destroynftoptions.WaitForConfirmation(true))
+	require.NoError(t, err)
+
+	// check if all nodes destroyed it
+	for _, peer := range n.Peers() {
+		outputMetadata, err := peer.GetOutputMetadata(aliasOutputID.Base58())
+		require.NoError(t, err)
+		// it has been spent
+		require.True(t, outputMetadata.ConsumerCount > 0)
+
+		resp, err := peer.GetAddressUnspentOutputs(aliasID.Base58())
+		require.NoError(t, err)
+		// there should be no outputs
+		require.True(t, len(resp.Outputs) == 0)
+	}
+}
+
+// TestAlias_Delegation tests if a delegation output can be used to refresh mana.
+func TestAlias_Delegation(t *testing.T) {
 	ctx, cancel := tests.Context(context.Background(), t)
 	defer cancel()
 	n, err := f.CreateNetwork(ctx, t.Name(), 4, framework.CreateNetworkConfig{
@@ -229,95 +169,8 @@
 	require.NoError(t, err)
 	defer tests.ShutdownNetwork(ctx, t, n)
 
-<<<<<<< HEAD
 	faucet, peer := n.Peers()[0], n.Peers()[1]
 
-=======
->>>>>>> c463fded
-	// create a wallet that connects to a random peer
-	w := wallet.New(wallet.WebAPI(peer.BaseURL()), wallet.FaucetPowDifficulty(faucet.Config().Faucet.PowDifficulty))
-
-	err = w.RequestFaucetFunds(true)
-	require.NoError(t, err)
-
-	tx, aliasID, err := w.CreateNFT(
-		createnftoptions.ImmutableData([]byte("can't touch this")),
-		createnftoptions.WaitForConfirmation(true),
-	)
-	require.NoError(t, err)
-
-	err = tests.AwaitTransactionInclusionState(n.Peers(), map[string]tests.ExpectedInclusionState{
-		tx.ID().Base58(): {
-			Confirmed: tests.True(),
-			Rejected:  tests.False(),
-		},
-	}, maxAwaitDuration)
-	require.NoError(t, err)
-
-	aliasOutputID := checkAliasOutputOnAllPeers(t, n.Peers(), aliasID)
-
-	// stop all nodes
-	for _, peer := range n.Peers()[1:] {
-		err = peer.Stop(ctx)
-		require.NoError(t, err)
-	}
-
-	// start all nodes
-	for _, peer := range n.Peers()[1:] {
-		err = peer.Start(ctx)
-		require.NoError(t, err)
-	}
-
-	err = n.DoManualPeering(ctx)
-	require.NoError(t, err)
-
-	// check if nodes still have the outputs and transaction
-	err = tests.AwaitTransactionInclusionState(n.Peers(), map[string]tests.ExpectedInclusionState{
-		tx.ID().Base58(): {
-			Confirmed: tests.True(),
-			Rejected:  tests.False(),
-		},
-	}, maxAwaitDuration)
-	require.NoError(t, err)
-
-	checkAliasOutputOnAllPeers(t, n.Peers(), aliasID)
-
-	_, err = w.DestroyNFT(destroynftoptions.Alias(aliasID.Base58()), destroynftoptions.WaitForConfirmation(true))
-	require.NoError(t, err)
-	// give enough time to all peers
-	time.Sleep(2 * time.Second)
-
-	// check if all nodes destroyed it
-	for _, peer := range n.Peers() {
-		outputMetadata, err := peer.GetOutputMetadata(aliasOutputID.Base58())
-		require.NoError(t, err)
-		// it has been spent
-		require.True(t, outputMetadata.ConsumerCount > 0)
-
-		resp, err := peer.GetAddressUnspentOutputs(aliasID.Base58())
-		require.NoError(t, err)
-		// there should be no outputs
-		require.True(t, len(resp.Outputs) == 0)
-	}
-}
-
-// TestAlias_Delegation tests if a delegation output can be used to refresh mana.
-func TestAliasDelegation(t *testing.T) {
-	ctx, cancel := tests.Context(context.Background(), t)
-	defer cancel()
-	n, err := f.CreateNetwork(ctx, t.Name(), 4, framework.CreateNetworkConfig{
-		Faucet:      true,
-		StartSynced: true,
-		FPC:         true, // TODO: Why do we need FPC but do not autopeering
-	})
-	require.NoError(t, err)
-	defer tests.ShutdownNetwork(ctx, t, n)
-
-<<<<<<< HEAD
-	faucet, peer := n.Peers()[0], n.Peers()[1]
-
-=======
->>>>>>> c463fded
 	// create a wallet that connects to a random peer
 	w := wallet.New(wallet.WebAPI(peer.BaseURL()), wallet.FaucetPowDifficulty(faucet.Config().Faucet.PowDifficulty))
 
@@ -331,8 +184,6 @@
 		delegateoptions.WaitForConfirmation(true),
 	)
 	require.NoError(t, err)
-	// give enough time to all peers
-	time.Sleep(2 * time.Second)
 
 	delegatedAliasOutputID := ledgerstate.OutputID{}
 	delegatedAliasOutput := &ledgerstate.AliasOutput{}
@@ -369,40 +220,15 @@
 		aManaReceiver, cManaReceiver,
 		ledgerstate.NewInputs(ledgerstate.NewUTXOInput(delegatedAliasOutputID)),
 		ledgerstate.NewOutputs(nextOutput))
-<<<<<<< HEAD
-	tx = ledgerstate.NewTransaction(essence, dumbWallet.unlockBlocks(essence))
+	tx := ledgerstate.NewTransaction(essence, dumbWallet.unlockBlocks(essence))
 	_, err = peer.PostTransaction(tx.Bytes())
-=======
-	tx := ledgerstate.NewTransaction(essence, dumbWallet.unlockBlocks(essence))
-	_, err = n.RandomPeer().PostTransaction(tx.Bytes())
->>>>>>> c463fded
-	require.NoError(t, err)
-
-<<<<<<< HEAD
-	confirmed := false
-	timeout := 150 // seconds
-	timeoutCounter := 0
-	for !confirmed {
-		inc, err := peer.GetTransactionInclusionState(tx.ID().Base58())
-		require.NoError(t, err)
-		if inc.Confirmed {
-			confirmed = true
-		} else {
-			time.Sleep(time.Second)
-			timeoutCounter++
-			if timeoutCounter >= timeout {
-				break
-			}
-		}
-	}
-	require.True(t, confirmed, fmt.Sprintf("mana refersh tx didn't confirm in %d seconds", timeout))
-=======
-	err = tests.AwaitTransactionInclusionState(n.Peers(), map[string]tests.ExpectedInclusionState{
+	require.NoError(t, err)
+
+	tests.RequireInclusionStateEqual(t, n.Peers(), map[string]tests.ExpectedInclusionState{
 		tx.ID().Base58(): {
 			Confirmed: tests.True(),
 		},
-	}, maxAwaitDuration)
->>>>>>> c463fded
+	}, maxAwaitDuration, tests.Tick)
 
 	aManaReceiverCurrMana, err := peer.GetManaFullNodeID(base58.Encode(aManaReceiver.Bytes()))
 	require.NoError(t, err)
@@ -414,7 +240,7 @@
 	require.True(t, cManaReceiverCurrMana.Consensus > 0)
 }
 
-func checkAliasOutputOnAllPeers(t *testing.T, peers []*framework.Peer, aliasAddr *ledgerstate.AliasAddress) ledgerstate.OutputID {
+func checkAliasOutputOnAllPeers(t *testing.T, peers []*framework.Node, aliasAddr *ledgerstate.AliasAddress) ledgerstate.OutputID {
 	aliasOutputID := ledgerstate.OutputID{}
 
 	for i, peer := range peers {
