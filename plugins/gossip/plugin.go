package gossip

import (
	"sync"

	"github.com/iotaledger/hive.go/autopeering/peer"
	"github.com/iotaledger/hive.go/daemon"
	"github.com/iotaledger/hive.go/events"
	"github.com/iotaledger/hive.go/logger"
	"github.com/iotaledger/hive.go/node"

	"github.com/iotaledger/goshimmer/packages/gossip"
	"github.com/iotaledger/goshimmer/packages/shutdown"
	"github.com/iotaledger/goshimmer/packages/tangle"
	"github.com/iotaledger/goshimmer/plugins/messagelayer"
)

// PluginName is the name of the gossip plugin.
const PluginName = "Gossip"

var (
	// plugin is the plugin instance of the gossip plugin.
	plugin *node.Plugin
	once   sync.Once

	log *logger.Logger

	requestedMsgs *requestedMessages
)

// Plugin gets the plugin instance.
func Plugin() *node.Plugin {
	once.Do(func() {
		plugin = node.NewPlugin(PluginName, node.Enabled, configure, run)
	})
	return plugin
}

func configure(*node.Plugin) {
	log = logger.NewLogger(PluginName)
	requestedMsgs = newRequestedMessages()

	configureLogging()
	configureMessageLayer()
}

func run(*node.Plugin) {
	if err := daemon.BackgroundWorker(PluginName, start, shutdown.PriorityGossip); err != nil {
		log.Panicf("Failed to start as daemon: %s", err)
	}
<<<<<<< HEAD
	if Parameters.TipsBroadcaster.Enable {
		if err := daemon.BackgroundWorker(tipsBroadcasterName, startTipBroadcaster, shutdown.PriorityGossip); err != nil {
			log.Panicf("Failed to start as daemon: %s", err)
		}
	}
=======
>>>>>>> 427ae0ce
}

func configureLogging() {
	// assure that the Manager is instantiated
	mgr := Manager()

	// log the gossip events
	mgr.NeighborsEvents(gossip.NeighborsGroupAuto).ConnectionFailed.Attach(events.NewClosure(func(p *peer.Peer, err error) {
		log.Infof("Connection to neighbor %s / %s failed: %s", gossip.GetAddress(p), p.ID(), err)
	}))
	mgr.NeighborsEvents(gossip.NeighborsGroupAuto).NeighborAdded.Attach(events.NewClosure(func(n *gossip.Neighbor) {
		log.Infof("Neighbor added: %s / %s", gossip.GetAddress(n.Peer), n.ID())
	}))
	mgr.NeighborsEvents(gossip.NeighborsGroupAuto).NeighborRemoved.Attach(events.NewClosure(func(n *gossip.Neighbor) {
		log.Infof("Neighbor removed: %s / %s", gossip.GetAddress(n.Peer), n.ID())
	}))
}

func configureMessageLayer() {
	// assure that the Manager is instantiated
	mgr := Manager()

	// configure flow of incoming messages
	mgr.Events().MessageReceived.Attach(events.NewClosure(func(event *gossip.MessageReceivedEvent) {
		messagelayer.Tangle().ProcessGossipMessage(event.Data, event.Peer)
	}))

	// configure flow of outgoing messages (gossip after booking)
	messagelayer.Tangle().Booker.Events.MessageBooked.Attach(events.NewClosure(func(messageID tangle.MessageID) {
		messagelayer.Tangle().Storage.Message(messageID).Consume(func(message *tangle.Message) {
			messagelayer.Tangle().Storage.MessageMetadata(messageID).Consume(func(messageMetadata *tangle.MessageMetadata) {
				// do not gossip requested messages
				if requested := requestedMsgs.delete(messageID); requested {
					return
				}
				mgr.SendMessage(message.Bytes())
			})
		})
	}))

	// request missing messages
	messagelayer.Tangle().Requester.Events.SendRequest.Attach(events.NewClosure(func(sendRequest *tangle.SendRequestEvent) {
		mgr.RequestMessage(sendRequest.ID[:])
	}))

	messagelayer.Tangle().Storage.Events.MissingMessageStored.Attach(events.NewClosure(requestedMsgs.append))

	// delete the message from requestedMsgs if it's invalid, otherwise it will always be in the list and never get removed in some cases.
	messagelayer.Tangle().Events.MessageInvalid.Attach(events.NewClosure(func(messageID tangle.MessageID) { requestedMsgs.delete(messageID) }))
}<|MERGE_RESOLUTION|>--- conflicted
+++ resolved
@@ -48,14 +48,6 @@
 	if err := daemon.BackgroundWorker(PluginName, start, shutdown.PriorityGossip); err != nil {
 		log.Panicf("Failed to start as daemon: %s", err)
 	}
-<<<<<<< HEAD
-	if Parameters.TipsBroadcaster.Enable {
-		if err := daemon.BackgroundWorker(tipsBroadcasterName, startTipBroadcaster, shutdown.PriorityGossip); err != nil {
-			log.Panicf("Failed to start as daemon: %s", err)
-		}
-	}
-=======
->>>>>>> 427ae0ce
 }
 
 func configureLogging() {
