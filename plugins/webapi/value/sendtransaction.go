package value

import (
<<<<<<< HEAD
	"errors"
=======
>>>>>>> f0f92ccc
	"fmt"
	"net/http"
	"sync"
	"time"

	"github.com/iotaledger/goshimmer/packages/clock"
	"github.com/iotaledger/goshimmer/packages/ledgerstate"
	"github.com/iotaledger/goshimmer/packages/mana"
	"github.com/iotaledger/goshimmer/packages/tangle"
	"github.com/iotaledger/goshimmer/plugins/issuer"
	manaPlugin "github.com/iotaledger/goshimmer/plugins/mana"
	"github.com/iotaledger/goshimmer/plugins/messagelayer"
	"github.com/labstack/echo"
)

var (
	sendTxMu sync.Mutex
	// ErrNotAllowedToPledgeManaToNode defines an unsupported node to pledge mana to.
	ErrNotAllowedToPledgeManaToNode = errors.New("not allowed to pledge mana to node")
)

// sendTransactionHandler sends a transaction.
func sendTransactionHandler(c echo.Context) error {
	sendTxMu.Lock()
	defer sendTxMu.Unlock()

	var request SendTransactionRequest
	if err := c.Bind(&request); err != nil {
		return c.JSON(http.StatusBadRequest, SendTransactionResponse{Error: err.Error()})
	}

	// parse tx
	tx, _, err := ledgerstate.TransactionFromBytes(request.TransactionBytes)
	if err != nil {
		return c.JSON(http.StatusBadRequest, SendTransactionResponse{Error: err.Error()})
	}

<<<<<<< HEAD
	// validate allowed mana pledge nodes.
	allowedAccessMana := manaPlugin.GetAllowedPledgeNodes(mana.AccessMana)
	if allowedAccessMana.IsFilterEnabled {
		if !allowedAccessMana.Allowed.Has(tx.Essence().AccessPledgeID()) {
			return c.JSON(http.StatusBadRequest, SendTransactionResponse{
				Error: fmt.Errorf("not allowed to pledge access mana to %s: %w", tx.Essence().AccessPledgeID().String(), ErrNotAllowedToPledgeManaToNode).Error(),
			})
		}
	}
	allowedConsensusMana := manaPlugin.GetAllowedPledgeNodes(mana.ConsensusMana)
	if allowedConsensusMana.IsFilterEnabled {
		if !allowedConsensusMana.Allowed.Has(tx.Essence().ConsensusPledgeID()) {
			return c.JSON(http.StatusBadRequest, SendTransactionResponse{
				Error: fmt.Errorf("not allowed to pledge consensus mana to %s: %w", tx.Essence().ConsensusPledgeID().String(), ErrNotAllowedToPledgeManaToNode).Error(),
			})
		}
=======
	// check balances validity
	consumedOutputs := make(ledgerstate.Outputs, len(tx.Essence().Inputs()))
	for i, consumedOutputID := range tx.Essence().Inputs() {
		referencedOutputID := consumedOutputID.(*ledgerstate.UTXOInput).ReferencedOutputID()
		messagelayer.Tangle().LedgerState.Output(referencedOutputID).Consume(func(output ledgerstate.Output) {
			consumedOutputs[i] = output
		})
	}
	if !ledgerstate.TransactionBalancesValid(consumedOutputs, tx.Essence().Outputs()) {
		return c.JSON(http.StatusBadRequest, SendTransactionResponse{Error: "sum of consumed and spent balances is not 0"})
	}

	// check unlock blocks validity
	if !ledgerstate.UnlockBlocksValid(consumedOutputs, tx) {
		return c.JSON(http.StatusBadRequest, SendTransactionResponse{Error: "spending of referenced consumedOutputs is not authorized"})
	}

	// check if transaction is too old
	if tx.Essence().Timestamp().Before(clock.SyncedTime().Add(-tangle.MaxReattachmentTimeMin)) {
		return c.JSON(http.StatusBadRequest, SendTransactionResponse{Error: fmt.Sprintf("transaction timestamp is older than MaxReattachmentTime (%s) and cannot be issued", tangle.MaxReattachmentTimeMin)})
	}

	// if transaction is in the future we wait until the time arrives
	if tx.Essence().Timestamp().After(clock.SyncedTime()) {
		time.Sleep(tx.Essence().Timestamp().Sub(clock.SyncedTime()) + 1*time.Nanosecond)
>>>>>>> f0f92ccc
	}

	issueTransaction := func() (*tangle.Message, error) {
		msg, e := issuer.IssuePayload(tx, messagelayer.Tangle())
		if e != nil {
			return nil, c.JSON(http.StatusBadRequest, SendTransactionResponse{Error: e.Error()})
		}
		return msg, nil
	}

	_, err = messagelayer.AwaitMessageToBeBooked(issueTransaction, tx.ID(), maxBookedAwaitTime)
	if err != nil {
		return c.JSON(http.StatusBadRequest, SendTransactionResponse{Error: err.Error()})
	}
	return c.JSON(http.StatusOK, SendTransactionResponse{TransactionID: tx.ID().Base58()})
}

// SendTransactionRequest holds the transaction object(bytes) to send.
type SendTransactionRequest struct {
	TransactionBytes []byte `json:"txn_bytes"`
}

// SendTransactionResponse is the HTTP response from sending transaction.
type SendTransactionResponse struct {
	TransactionID string `json:"transaction_id,omitempty"`
	Error         string `json:"error,omitempty"`
}<|MERGE_RESOLUTION|>--- conflicted
+++ resolved
@@ -1,10 +1,7 @@
 package value
 
 import (
-<<<<<<< HEAD
 	"errors"
-=======
->>>>>>> f0f92ccc
 	"fmt"
 	"net/http"
 	"sync"
@@ -42,7 +39,6 @@
 		return c.JSON(http.StatusBadRequest, SendTransactionResponse{Error: err.Error()})
 	}
 
-<<<<<<< HEAD
 	// validate allowed mana pledge nodes.
 	allowedAccessMana := manaPlugin.GetAllowedPledgeNodes(mana.AccessMana)
 	if allowedAccessMana.IsFilterEnabled {
@@ -59,7 +55,8 @@
 				Error: fmt.Errorf("not allowed to pledge consensus mana to %s: %w", tx.Essence().ConsensusPledgeID().String(), ErrNotAllowedToPledgeManaToNode).Error(),
 			})
 		}
-=======
+	}
+
 	// check balances validity
 	consumedOutputs := make(ledgerstate.Outputs, len(tx.Essence().Inputs()))
 	for i, consumedOutputID := range tx.Essence().Inputs() {
@@ -85,7 +82,6 @@
 	// if transaction is in the future we wait until the time arrives
 	if tx.Essence().Timestamp().After(clock.SyncedTime()) {
 		time.Sleep(tx.Essence().Timestamp().Sub(clock.SyncedTime()) + 1*time.Nanosecond)
->>>>>>> f0f92ccc
 	}
 
 	issueTransaction := func() (*tangle.Message, error) {
