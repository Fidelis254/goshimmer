package jsonmodels

import (
	"github.com/iotaledger/goshimmer/packages/tangle"
)

// region Message ///////////////////////////////////////////////////////////////////////////////////////////////////////

// Message represents the JSON model of a tangle.Message.
type Message struct {
	ID              string   `json:"id"`
	StrongParents   []string `json:"strongParents"`
	WeakParents     []string `json:"weakParents"`
	StrongApprovers []string `json:"strongApprovers"`
	WeakApprovers   []string `json:"weakApprovers"`
	IssuerPublicKey string   `json:"issuerPublicKey"`
	IssuingTime     int64    `json:"issuingTime"`
	SequenceNumber  uint64   `json:"sequenceNumber"`
	PayloadType     string   `json:"payloadType"`
	TransactionID   string   `json:"transactionID,omitempty"`
	Payload         []byte   `json:"payload"`
	Signature       string   `json:"signature"`
}

<<<<<<< HEAD
// NewMessage returns a Message from the given tangle.Message.
func NewMessage(message *tangle.Message) Message {
	return Message{
		ID:              message.ID().Base58(),
		StrongParents:   message.StrongParents().ToStrings(),
		WeakParents:     message.WeakParents().ToStrings(),
		StrongApprovers: messagelayer.Tangle().Utils.ApprovingMessageIDs(message.ID(), tangle.StrongApprover).ToStrings(),
		WeakApprovers:   messagelayer.Tangle().Utils.ApprovingMessageIDs(message.ID(), tangle.WeakApprover).ToStrings(),
		IssuerPublicKey: message.IssuerPublicKey().String(),
		IssuingTime:     message.IssuingTime().Unix(),
		SequenceNumber:  message.SequenceNumber(),
		PayloadType:     message.Payload().Type().String(),
		TransactionID: func() string {
			if message.Payload().Type() == ledgerstate.TransactionType {
				return message.Payload().(*ledgerstate.Transaction).ID().Base58()
			}

			return ""
		}(),
		Payload:   message.Payload().Bytes(),
		Signature: message.Signature().String(),
	}
}

=======
>>>>>>> 0c093c18
// endregion ///////////////////////////////////////////////////////////////////////////////////////////////////////////

// region MessageMetadata //////////////////////////////////////////////////////////////////////////////////////////////

// MessageMetadata represents the JSON model of the tangle.MessageMetadata.
type MessageMetadata struct {
	ID                 string            `json:"id"`
	ReceivedTime       int64             `json:"receivedTime"`
	Solid              bool              `json:"solid"`
	SolidificationTime int64             `json:"solidificationTime"`
	StructureDetails   *StructureDetails `json:"structureDetails,omitempty"`
	BranchID           string            `json:"branchID"`
	Scheduled          bool              `json:"scheduled"`
	Booked             bool              `json:"booked"`
	Eligible           bool              `json:"eligible"`
	Invalid            bool              `json:"invalid"`
}

// NewMessageMetadata returns MessageMetadata from the given tangle.MessageMetadata.
func NewMessageMetadata(metadata *tangle.MessageMetadata) MessageMetadata {
	return MessageMetadata{
		ID:                 metadata.ID().Base58(),
		ReceivedTime:       metadata.ReceivedTime().Unix(),
		Solid:              metadata.IsSolid(),
		SolidificationTime: metadata.SolidificationTime().Unix(),
		StructureDetails:   NewStructureDetails(metadata.StructureDetails()),
		BranchID:           metadata.BranchID().String(),
		Scheduled:          metadata.Scheduled(),
		Booked:             metadata.IsBooked(),
		Eligible:           metadata.IsEligible(),
		Invalid:            metadata.IsInvalid(),
	}
}

// endregion ///////////////////////////////////////////////////////////////////////////////////////////////////////////<|MERGE_RESOLUTION|>--- conflicted
+++ resolved
@@ -22,7 +22,6 @@
 	Signature       string   `json:"signature"`
 }
 
-<<<<<<< HEAD
 // NewMessage returns a Message from the given tangle.Message.
 func NewMessage(message *tangle.Message) Message {
 	return Message{
@@ -47,8 +46,6 @@
 	}
 }
 
-=======
->>>>>>> 0c093c18
 // endregion ///////////////////////////////////////////////////////////////////////////////////////////////////////////
 
 // region MessageMetadata //////////////////////////////////////////////////////////////////////////////////////////////
