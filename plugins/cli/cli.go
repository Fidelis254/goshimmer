package cli

import (
	"fmt"
	"os"
	"path/filepath"
	"sort"
	"strings"

	"github.com/iotaledger/goshimmer/plugins/config"
	"github.com/iotaledger/hive.go/node"
	flag "github.com/spf13/pflag"
)

var enabledPlugins []string
var disabledPlugins []string

// AddPluginStatus adds the status (enabled=1, disabled=0) of a given plugin.
func AddPluginStatus(name string, status int) {
	switch status {
	case node.Enabled:
		enabledPlugins = append(enabledPlugins, name)
	case node.Disabled:
		disabledPlugins = append(disabledPlugins, name)
	}
}

func getList(a []string) string {
	sort.Strings(a)
	return strings.Join(a, " ")
}

func printUsage() {
	fmt.Fprintf(
		os.Stderr,
		"\n"+
			"GoShimmer\n\n"+
			"  A lightweight modular IOTA node.\n\n"+
			"Usage:\n\n"+
			"  %s [OPTIONS]\n\n"+
			"Options:\n",
		filepath.Base(os.Args[0]),
	)
	flag.PrintDefaults()

<<<<<<< HEAD
	fmt.Fprintf(os.Stderr, "\nThe following plugins are enabled by default and can be disabled with -%s:\n  %s\n", config.DISABLE_PLUGINS, getList(enabledPlugins))
	fmt.Fprintf(os.Stderr, "The following plugins are disabled by default and can be enabled with -%s:\n  %s\n", config.ENABLE_PLUGINS, getList(disabledPlugins))
	fmt.Fprintf(os.Stderr, "The enabled/disabled plugins can be overridden by altering %s/%s inside config.json\n\n", config.ENABLE_PLUGINS, config.DISABLE_PLUGINS)
=======
	fmt.Fprintf(os.Stderr, "\nThe following plugins are enabled by default and can be disabled with -%s:\n  %s\n", config.CfgDisablePlugins, getList(enabledPlugins))
	fmt.Fprintf(os.Stderr, "The following plugins are disabled by default and can be enabled with -%s:\n  %s\n", config.CfgEnablePlugins, getList(disabledPlugins))
	fmt.Fprintf(os.Stderr, "The enabled/disabled plugins can be overridden by altering %s/%s inside config.json\n\n", config.CfgEnablePlugins, config.CfgDisablePlugins)
>>>>>>> 62c4a2fd
}<|MERGE_RESOLUTION|>--- conflicted
+++ resolved
@@ -43,13 +43,7 @@
 	)
 	flag.PrintDefaults()
 
-<<<<<<< HEAD
-	fmt.Fprintf(os.Stderr, "\nThe following plugins are enabled by default and can be disabled with -%s:\n  %s\n", config.DISABLE_PLUGINS, getList(enabledPlugins))
-	fmt.Fprintf(os.Stderr, "The following plugins are disabled by default and can be enabled with -%s:\n  %s\n", config.ENABLE_PLUGINS, getList(disabledPlugins))
-	fmt.Fprintf(os.Stderr, "The enabled/disabled plugins can be overridden by altering %s/%s inside config.json\n\n", config.ENABLE_PLUGINS, config.DISABLE_PLUGINS)
-=======
 	fmt.Fprintf(os.Stderr, "\nThe following plugins are enabled by default and can be disabled with -%s:\n  %s\n", config.CfgDisablePlugins, getList(enabledPlugins))
 	fmt.Fprintf(os.Stderr, "The following plugins are disabled by default and can be enabled with -%s:\n  %s\n", config.CfgEnablePlugins, getList(disabledPlugins))
 	fmt.Fprintf(os.Stderr, "The enabled/disabled plugins can be overridden by altering %s/%s inside config.json\n\n", config.CfgEnablePlugins, config.CfgDisablePlugins)
->>>>>>> 62c4a2fd
 }