package autopeering

import (
	"context"
<<<<<<< HEAD
=======
	"net"
	"sync"
>>>>>>> 016733f0
	"time"

	"github.com/iotaledger/hive.go/autopeering/discover"
	"github.com/iotaledger/hive.go/autopeering/peer"
	"github.com/iotaledger/hive.go/autopeering/peer/service"
	"github.com/iotaledger/hive.go/autopeering/selection"
	"github.com/iotaledger/hive.go/autopeering/server"
	"github.com/iotaledger/hive.go/daemon"
	"github.com/iotaledger/hive.go/events"
	"github.com/iotaledger/hive.go/node"
	"go.uber.org/dig"

	"github.com/iotaledger/goshimmer/packages/gossip"
	"github.com/iotaledger/goshimmer/packages/shutdown"
	"github.com/iotaledger/goshimmer/plugins/autopeering/discovery"
<<<<<<< HEAD
=======
	"github.com/iotaledger/goshimmer/plugins/autopeering/local"
	gossipplugin "github.com/iotaledger/goshimmer/plugins/gossip"
	"github.com/iotaledger/goshimmer/plugins/webapi/mana"
>>>>>>> 016733f0
)

// PluginName is the name of the peering plugin.
const PluginName = "AutoPeering"

var (
<<<<<<< HEAD
	// Plugin is the plugin instance of the autopeering plugin.
	Plugin *node.Plugin
	deps   = new(dependencies)
=======
	// plugin is the plugin instance of the peering plugin.
	plugin *node.Plugin
	once   sync.Once
>>>>>>> 016733f0

	localAddr   *net.UDPAddr
	manaEnabled bool
)

type dependencies struct {
	dig.In

	Discovery *discover.Protocol
	Selection *selection.Protocol
	Local     *peer.Local
	GossipMgr *gossip.Manager `optional:"true"`
}

<<<<<<< HEAD
func init() {
	Plugin = node.NewPlugin(PluginName, deps, node.Enabled, configure, run)

	Plugin.Events.Init.Attach(events.NewClosure(func(_ *node.Plugin, container *dig.Container) {
		if err := container.Provide(discovery.CreatePeerDisc); err != nil {
			Plugin.Panic(err)
		}

		if err := container.Provide(createPeerSel); err != nil {
			Plugin.Panic(err)
		}

		if err := container.Provide(func() *node.Plugin {
			return Plugin
		}, dig.Name("autopeering")); err != nil {
			Plugin.Panic(err)
		}
	}))
}

func configure(plugin *node.Plugin) {
	log = logger.NewLogger(PluginName)
	if Parameters.EnableGossipIntegration && deps.GossipMgr != nil {
=======
func configure(*node.Plugin) {
	var err error

	// resolve the bind address
	localAddr, err = net.ResolveUDPAddr("udp", Parameters.BindAddress)
	if err != nil {
		Plugin().LogFatalf("bind address '%s' is invalid: %s", Parameters.BindAddress, err)
	}

	// announce the peering service
	if err := local.GetInstance().UpdateService(service.PeeringKey, localAddr.Network(), localAddr.Port); err != nil {
		Plugin().LogFatalf("could not update services: %s", err)
	}

	manaEnabled = node.IsSkipped(mana.Plugin())

	if !node.IsSkipped(gossipplugin.Plugin()) {
>>>>>>> 016733f0
		configureGossipIntegration()
	}
	configureEvents()
}

func run(*node.Plugin) {
	if err := daemon.BackgroundWorker(PluginName, start, shutdown.PriorityAutopeering); err != nil {
		Plugin().Panicf("Failed to start as daemon: %s", err)
	}
}

func configureGossipIntegration() {
	// assure that the Manager is instantiated
	mgr := deps.GossipMgr

	// link to the autopeering events
	deps.Selection.Events().Dropped.Attach(events.NewClosure(func(ev *selection.DroppedEvent) {
		go func() {
			if err := mgr.DropNeighbor(ev.DroppedID, gossip.NeighborsGroupAuto); err != nil {
				Plugin().Logger().Debugw("error dropping neighbor", "id", ev.DroppedID, "err", err)
			}
		}()
	}))
	deps.Selection.Events().IncomingPeering.Attach(events.NewClosure(func(ev *selection.PeeringEvent) {
		if !ev.Status {
			return // ignore rejected peering
		}
		go func() {
			if err := mgr.AddInbound(context.Background(), ev.Peer, gossip.NeighborsGroupAuto); err != nil {
				Plugin().Logger().Debugw("error adding inbound", "id", ev.Peer.ID(), "err", err)
			}
		}()
	}))
	deps.Selection.Events().OutgoingPeering.Attach(events.NewClosure(func(ev *selection.PeeringEvent) {
		if !ev.Status {
			return // ignore rejected peering
		}
		go func() {
			if err := mgr.AddOutbound(context.Background(), ev.Peer, gossip.NeighborsGroupAuto); err != nil {
				Plugin().Logger().Debugw("error adding outbound", "id", ev.Peer.ID(), "err", err)
			}
		}()
	}))

	// notify the autopeering on connection loss
	mgr.NeighborsEvents(gossip.NeighborsGroupAuto).ConnectionFailed.Attach(events.NewClosure(func(p *peer.Peer, _ error) {
		deps.Selection.RemoveNeighbor(p.ID())
	}))
	mgr.NeighborsEvents(gossip.NeighborsGroupAuto).NeighborRemoved.Attach(events.NewClosure(func(n *gossip.Neighbor) {
		deps.Selection.RemoveNeighbor(n.ID())
	}))
}

func configureEvents() {
	// log the peer discovery events
<<<<<<< HEAD
	deps.Discovery.Events().PeerDiscovered.Attach(events.NewClosure(func(ev *discover.DiscoveredEvent) {
		log.Infof("Discovered: %s / %s", ev.Peer.Address(), ev.Peer.ID())
	}))
	deps.Discovery.Events().PeerDeleted.Attach(events.NewClosure(func(ev *discover.DeletedEvent) {
		log.Infof("Removed offline: %s / %s", ev.Peer.Address(), ev.Peer.ID())
	}))

	// log the peer selection events
	deps.Selection.Events().SaltUpdated.Attach(events.NewClosure(func(ev *selection.SaltUpdatedEvent) {
		log.Infof("Salt updated; expires=%s", ev.Public.GetExpiration().Format(time.RFC822))
=======
	peerDisc.Events().PeerDiscovered.Attach(events.NewClosure(func(ev *discover.DiscoveredEvent) {
		Plugin().LogInfof("Discovered: %s / %s", ev.Peer.Address(), ev.Peer.ID())
	}))
	peerDisc.Events().PeerDeleted.Attach(events.NewClosure(func(ev *discover.DeletedEvent) {
		Plugin().LogInfof("Removed offline: %s / %s", ev.Peer.Address(), ev.Peer.ID())
	}))

	// log the peer selection events
	peerSel.Events().SaltUpdated.Attach(events.NewClosure(func(ev *selection.SaltUpdatedEvent) {
		Plugin().LogInfof("Salt updated; expires=%s", ev.Public.GetExpiration().Format(time.RFC822))
>>>>>>> 016733f0
	}))
	deps.Selection.Events().OutgoingPeering.Attach(events.NewClosure(func(ev *selection.PeeringEvent) {
		if ev.Status {
			Plugin().LogInfof("Peering chosen: %s / %s", ev.Peer.Address(), ev.Peer.ID())
		}
	}))
	deps.Selection.Events().IncomingPeering.Attach(events.NewClosure(func(ev *selection.PeeringEvent) {
		if ev.Status {
			Plugin().LogInfof("Peering accepted: %s / %s", ev.Peer.Address(), ev.Peer.ID())
		}
	}))
<<<<<<< HEAD
	deps.Selection.Events().Dropped.Attach(events.NewClosure(func(ev *selection.DroppedEvent) {
		log.Infof("Peering dropped: %s", ev.DroppedID)
=======
	peerSel.Events().Dropped.Attach(events.NewClosure(func(ev *selection.DroppedEvent) {
		Plugin().LogInfof("Peering dropped: %s", ev.DroppedID)
>>>>>>> 016733f0
	}))
}

func start(shutdownSignal <-chan struct{}) {
	defer Plugin().LogInfo("Stopping " + PluginName + " ... done")

	conn, err := net.ListenUDP(localAddr.Network(), localAddr)
	if err != nil {
		Plugin().LogFatalf("Error listening: %v", err)
	}
	defer conn.Close()

	Conn = &NetConnMetric{UDPConn: conn}
	lPeer := local.GetInstance()

	// start a server doing peerDisc and peering
	srv := server.Serve(lPeer, Conn, Plugin().Logger().Named("srv"), discovery.Discovery(), Selection())
	defer srv.Close()

	// start the peer discovery on that connection
	discovery.Discovery().Start(srv)

	// start the neighbor selection process.
	Selection().Start(srv)

	Plugin().LogInfof("%s started: ID=%s Address=%s/%s", PluginName, lPeer.ID(), localAddr.String(), localAddr.Network())

	<-shutdownSignal

	Plugin().LogInfof("Stopping %s ...", PluginName)
	Selection().Close()

	discovery.Discovery().Close()

	lPeer.Database().Close()
}<|MERGE_RESOLUTION|>--- conflicted
+++ resolved
@@ -2,11 +2,7 @@
 
 import (
 	"context"
-<<<<<<< HEAD
-=======
 	"net"
-	"sync"
->>>>>>> 016733f0
 	"time"
 
 	"github.com/iotaledger/hive.go/autopeering/discover"
@@ -20,32 +16,20 @@
 	"go.uber.org/dig"
 
 	"github.com/iotaledger/goshimmer/packages/gossip"
+	"github.com/iotaledger/goshimmer/packages/mana"
 	"github.com/iotaledger/goshimmer/packages/shutdown"
 	"github.com/iotaledger/goshimmer/plugins/autopeering/discovery"
-<<<<<<< HEAD
-=======
-	"github.com/iotaledger/goshimmer/plugins/autopeering/local"
-	gossipplugin "github.com/iotaledger/goshimmer/plugins/gossip"
-	"github.com/iotaledger/goshimmer/plugins/webapi/mana"
->>>>>>> 016733f0
 )
 
 // PluginName is the name of the peering plugin.
 const PluginName = "AutoPeering"
 
 var (
-<<<<<<< HEAD
 	// Plugin is the plugin instance of the autopeering plugin.
 	Plugin *node.Plugin
 	deps   = new(dependencies)
-=======
-	// plugin is the plugin instance of the peering plugin.
-	plugin *node.Plugin
-	once   sync.Once
->>>>>>> 016733f0
 
-	localAddr   *net.UDPAddr
-	manaEnabled bool
+	localAddr *net.UDPAddr
 )
 
 type dependencies struct {
@@ -54,10 +38,10 @@
 	Discovery *discover.Protocol
 	Selection *selection.Protocol
 	Local     *peer.Local
-	GossipMgr *gossip.Manager `optional:"true"`
+	GossipMgr *gossip.Manager        `optional:"true"`
+	ManaFunc  mana.ManaRetrievalFunc `optional:"true" name:"manaFunc"`
 }
 
-<<<<<<< HEAD
 func init() {
 	Plugin = node.NewPlugin(PluginName, deps, node.Enabled, configure, run)
 
@@ -78,28 +62,21 @@
 	}))
 }
 
-func configure(plugin *node.Plugin) {
-	log = logger.NewLogger(PluginName)
-	if Parameters.EnableGossipIntegration && deps.GossipMgr != nil {
-=======
-func configure(*node.Plugin) {
+func configure(_ *node.Plugin) {
 	var err error
 
 	// resolve the bind address
 	localAddr, err = net.ResolveUDPAddr("udp", Parameters.BindAddress)
 	if err != nil {
-		Plugin().LogFatalf("bind address '%s' is invalid: %s", Parameters.BindAddress, err)
+		Plugin.LogFatalf("bind address '%s' is invalid: %s", Parameters.BindAddress, err)
 	}
 
 	// announce the peering service
-	if err := local.GetInstance().UpdateService(service.PeeringKey, localAddr.Network(), localAddr.Port); err != nil {
-		Plugin().LogFatalf("could not update services: %s", err)
+	if err := deps.Local.UpdateService(service.PeeringKey, localAddr.Network(), localAddr.Port); err != nil {
+		Plugin.LogFatalf("could not update services: %s", err)
 	}
 
-	manaEnabled = node.IsSkipped(mana.Plugin())
-
-	if !node.IsSkipped(gossipplugin.Plugin()) {
->>>>>>> 016733f0
+	if deps.GossipMgr != nil {
 		configureGossipIntegration()
 	}
 	configureEvents()
@@ -107,7 +84,7 @@
 
 func run(*node.Plugin) {
 	if err := daemon.BackgroundWorker(PluginName, start, shutdown.PriorityAutopeering); err != nil {
-		Plugin().Panicf("Failed to start as daemon: %s", err)
+		Plugin.Panicf("Failed to start as daemon: %s", err)
 	}
 }
 
@@ -119,7 +96,7 @@
 	deps.Selection.Events().Dropped.Attach(events.NewClosure(func(ev *selection.DroppedEvent) {
 		go func() {
 			if err := mgr.DropNeighbor(ev.DroppedID, gossip.NeighborsGroupAuto); err != nil {
-				Plugin().Logger().Debugw("error dropping neighbor", "id", ev.DroppedID, "err", err)
+				Plugin.Logger().Debugw("error dropping neighbor", "id", ev.DroppedID, "err", err)
 			}
 		}()
 	}))
@@ -129,7 +106,7 @@
 		}
 		go func() {
 			if err := mgr.AddInbound(context.Background(), ev.Peer, gossip.NeighborsGroupAuto); err != nil {
-				Plugin().Logger().Debugw("error adding inbound", "id", ev.Peer.ID(), "err", err)
+				Plugin.Logger().Debugw("error adding inbound", "id", ev.Peer.ID(), "err", err)
 			}
 		}()
 	}))
@@ -139,7 +116,7 @@
 		}
 		go func() {
 			if err := mgr.AddOutbound(context.Background(), ev.Peer, gossip.NeighborsGroupAuto); err != nil {
-				Plugin().Logger().Debugw("error adding outbound", "id", ev.Peer.ID(), "err", err)
+				Plugin.Logger().Debugw("error adding outbound", "id", ev.Peer.ID(), "err", err)
 			}
 		}()
 	}))
@@ -155,80 +132,62 @@
 
 func configureEvents() {
 	// log the peer discovery events
-<<<<<<< HEAD
 	deps.Discovery.Events().PeerDiscovered.Attach(events.NewClosure(func(ev *discover.DiscoveredEvent) {
-		log.Infof("Discovered: %s / %s", ev.Peer.Address(), ev.Peer.ID())
+		Plugin.Logger().Infof("Discovered: %s / %s", ev.Peer.Address(), ev.Peer.ID())
 	}))
 	deps.Discovery.Events().PeerDeleted.Attach(events.NewClosure(func(ev *discover.DeletedEvent) {
-		log.Infof("Removed offline: %s / %s", ev.Peer.Address(), ev.Peer.ID())
+		Plugin.Logger().Infof("Removed offline: %s / %s", ev.Peer.Address(), ev.Peer.ID())
 	}))
 
 	// log the peer selection events
 	deps.Selection.Events().SaltUpdated.Attach(events.NewClosure(func(ev *selection.SaltUpdatedEvent) {
-		log.Infof("Salt updated; expires=%s", ev.Public.GetExpiration().Format(time.RFC822))
-=======
-	peerDisc.Events().PeerDiscovered.Attach(events.NewClosure(func(ev *discover.DiscoveredEvent) {
-		Plugin().LogInfof("Discovered: %s / %s", ev.Peer.Address(), ev.Peer.ID())
-	}))
-	peerDisc.Events().PeerDeleted.Attach(events.NewClosure(func(ev *discover.DeletedEvent) {
-		Plugin().LogInfof("Removed offline: %s / %s", ev.Peer.Address(), ev.Peer.ID())
-	}))
-
-	// log the peer selection events
-	peerSel.Events().SaltUpdated.Attach(events.NewClosure(func(ev *selection.SaltUpdatedEvent) {
-		Plugin().LogInfof("Salt updated; expires=%s", ev.Public.GetExpiration().Format(time.RFC822))
->>>>>>> 016733f0
+		Plugin.Logger().Infof("Salt updated; expires=%s", ev.Public.GetExpiration().Format(time.RFC822))
 	}))
 	deps.Selection.Events().OutgoingPeering.Attach(events.NewClosure(func(ev *selection.PeeringEvent) {
 		if ev.Status {
-			Plugin().LogInfof("Peering chosen: %s / %s", ev.Peer.Address(), ev.Peer.ID())
+			Plugin.Logger().Infof("Peering chosen: %s / %s", ev.Peer.Address(), ev.Peer.ID())
 		}
 	}))
 	deps.Selection.Events().IncomingPeering.Attach(events.NewClosure(func(ev *selection.PeeringEvent) {
 		if ev.Status {
-			Plugin().LogInfof("Peering accepted: %s / %s", ev.Peer.Address(), ev.Peer.ID())
+			Plugin.Logger().Infof("Peering accepted: %s / %s", ev.Peer.Address(), ev.Peer.ID())
 		}
 	}))
-<<<<<<< HEAD
 	deps.Selection.Events().Dropped.Attach(events.NewClosure(func(ev *selection.DroppedEvent) {
-		log.Infof("Peering dropped: %s", ev.DroppedID)
-=======
-	peerSel.Events().Dropped.Attach(events.NewClosure(func(ev *selection.DroppedEvent) {
-		Plugin().LogInfof("Peering dropped: %s", ev.DroppedID)
->>>>>>> 016733f0
+		Plugin.Logger().Infof("Peering dropped: %s", ev.DroppedID)
 	}))
 }
 
 func start(shutdownSignal <-chan struct{}) {
-	defer Plugin().LogInfo("Stopping " + PluginName + " ... done")
+	defer Plugin.Logger().Info("Stopping " + PluginName + " ... done")
 
 	conn, err := net.ListenUDP(localAddr.Network(), localAddr)
 	if err != nil {
-		Plugin().LogFatalf("Error listening: %v", err)
+		Plugin.Logger().Fatalf("Error listening: %v", err)
 	}
 	defer conn.Close()
 
 	Conn = &NetConnMetric{UDPConn: conn}
-	lPeer := local.GetInstance()
+	lPeer := deps.Local
 
 	// start a server doing peerDisc and peering
-	srv := server.Serve(lPeer, Conn, Plugin().Logger().Named("srv"), discovery.Discovery(), Selection())
+	srv := server.Serve(lPeer, Conn, Plugin.Logger().Named("srv"), deps.Discovery, deps.Selection)
 	defer srv.Close()
 
 	// start the peer discovery on that connection
-	discovery.Discovery().Start(srv)
+	deps.Discovery.Start(srv)
 
 	// start the neighbor selection process.
-	Selection().Start(srv)
+	deps.Selection.Start(srv)
 
-	Plugin().LogInfof("%s started: ID=%s Address=%s/%s", PluginName, lPeer.ID(), localAddr.String(), localAddr.Network())
+	Plugin.Logger().Infof("%s started: ID=%s Address=%s/%s", PluginName, lPeer.ID(), localAddr.String(), localAddr.Network())
 
 	<-shutdownSignal
 
-	Plugin().LogInfof("Stopping %s ...", PluginName)
-	Selection().Close()
+	Plugin.Logger().Infof("Stopping %s ...", PluginName)
+	deps.Selection.Close()
 
-	discovery.Discovery().Close()
+	deps.Discovery.Close()
 
 	lPeer.Database().Close()
 }