package txstream

import (
	"github.com/iotaledger/hive.go/configuration"
)

// ParametersDefinition contains the definition of the parameters used by the txStream plugin.
type ParametersDefinition struct {
<<<<<<< HEAD
	// BindAddress defines the bind address for the txstream server.
	BindAddress string `default:"0.0.0.0:5000" usage:"the bind address for the txstream Plugin"`
=======
	// BindAddress defines the bind address for the txStream server.
	BindAddress string `default:"0.0.0.0:5000" usage:"the bind address for the txStream plugin"`
>>>>>>> 016733f0
}

// Parameters contains the configuration used by the txStream plugin
var Parameters = &ParametersDefinition{}

func init() {
	configuration.BindParameters(Parameters, "txStream")
}<|MERGE_RESOLUTION|>--- conflicted
+++ resolved
@@ -6,13 +6,8 @@
 
 // ParametersDefinition contains the definition of the parameters used by the txStream plugin.
 type ParametersDefinition struct {
-<<<<<<< HEAD
-	// BindAddress defines the bind address for the txstream server.
-	BindAddress string `default:"0.0.0.0:5000" usage:"the bind address for the txstream Plugin"`
-=======
 	// BindAddress defines the bind address for the txStream server.
 	BindAddress string `default:"0.0.0.0:5000" usage:"the bind address for the txStream plugin"`
->>>>>>> 016733f0
 }
 
 // Parameters contains the configuration used by the txStream plugin
