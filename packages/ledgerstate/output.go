package ledgerstate

import (
	"bytes"
	"encoding/binary"
	"fmt"
	"sort"
	"strconv"
	"sync"
	"time"

<<<<<<< HEAD
	"github.com/iotaledger/hive.go/bitmask"
=======
	"github.com/cockroachdb/errors"
>>>>>>> e7d5df35
	"github.com/iotaledger/hive.go/byteutils"
	"github.com/iotaledger/hive.go/cerrors"
	"github.com/iotaledger/hive.go/marshalutil"
	"github.com/iotaledger/hive.go/objectstorage"
	"github.com/iotaledger/hive.go/stringify"
	"github.com/iotaledger/hive.go/types"
	"github.com/iotaledger/hive.go/typeutils"
	"github.com/mr-tron/base58"
	"golang.org/x/crypto/blake2b"
)

// region Constraints for syntactical validation ///////////////////////////////////////////////////////////////////////

const (
	// MinOutputCount defines the minimum amount of Outputs in a Transaction.
	MinOutputCount = 1

	// MaxOutputCount defines the maximum amount of Outputs in a Transaction.
	MaxOutputCount = 127

	// MinOutputBalance defines the minimum balance per Output.
	MinOutputBalance = 1

	// MaxOutputBalance defines the maximum balance on an Output (the supply).
	MaxOutputBalance = 2779530283277761
)

// endregion ///////////////////////////////////////////////////////////////////////////////////////////////////////////

// region OutputType ///////////////////////////////////////////////////////////////////////////////////////////////////

// OutputType represents the type of an Output. Outputs of different types can have different unlock rules and allow for
// some relatively basic smart contract logic.
type OutputType uint8

const (
	// SigLockedSingleOutputType represents an Output holding vanilla IOTA tokens that gets unlocked by a signature.
	SigLockedSingleOutputType OutputType = iota

	// SigLockedColoredOutputType represents an Output that holds colored coins that gets unlocked by a signature.
	SigLockedColoredOutputType

	// AliasOutputType represents an Output which makes a chain with optional governance
	AliasOutputType

	// ExtendedLockedOutputType represents an Output which extends SigLockedColoredOutput with alias locking and fallback
	ExtendedLockedOutputType
)

// String returns a human readable representation of the OutputType.
func (o OutputType) String() string {
	return [...]string{
		"SigLockedSingleOutputType",
		"SigLockedColoredOutputType",
		"AliasOutputType",
		"ExtendedLockedOutputType",
	}[o]
}

// OutputTypeFromString returns the output type from a string.
func OutputTypeFromString(ot string) (OutputType, error) {
	res, ok := map[string]OutputType{
		"SigLockedSingleOutputType":  SigLockedSingleOutputType,
		"SigLockedColoredOutputType": SigLockedColoredOutputType,
		"AliasOutputType":            AliasOutputType,
		"ExtendedLockedOutputType":   ExtendedLockedOutputType,
	}[ot]
	if !ok {
		return res, xerrors.New(fmt.Sprintf("unsupported output type: %s", ot))
	}
	return res, nil
}

// endregion ///////////////////////////////////////////////////////////////////////////////////////////////////////////

// region OutputID /////////////////////////////////////////////////////////////////////////////////////////////////////

// OutputIDLength contains the amount of bytes that a marshaled version of the OutputID contains.
const OutputIDLength = TransactionIDLength + marshalutil.Uint16Size

// OutputID is the data type that represents the identifier of an Output (which consists of a TransactionID and the
// index of the Output in the Transaction that created it).
type OutputID [OutputIDLength]byte

// EmptyOutputID represents the zero-value of an OutputID.
var EmptyOutputID OutputID

// NewOutputID is the constructor for the OutputID.
func NewOutputID(transactionID TransactionID, outputIndex uint16) (outputID OutputID) {
	if outputIndex >= MaxOutputCount {
		panic(fmt.Sprintf("output index exceeds threshold defined by MaxOutputCount (%d)", MaxOutputCount))
	}

	copy(outputID[:TransactionIDLength], transactionID.Bytes())
	binary.LittleEndian.PutUint16(outputID[TransactionIDLength:], outputIndex)

	return
}

// OutputIDFromBytes unmarshals an OutputID from a sequence of bytes.
func OutputIDFromBytes(bytes []byte) (outputID OutputID, consumedBytes int, err error) {
	marshalUtil := marshalutil.New(bytes)
	if outputID, err = OutputIDFromMarshalUtil(marshalUtil); err != nil {
		err = errors.Errorf("failed to parse OutputID from MarshalUtil: %w", err)
		return
	}
	consumedBytes = marshalUtil.ReadOffset()

	return
}

// OutputIDFromBase58 creates an OutputID from a base58 encoded string.
func OutputIDFromBase58(base58String string) (outputID OutputID, err error) {
	decodedBytes, err := base58.Decode(base58String)
	if err != nil {
		err = errors.Errorf("error while decoding base58 encoded OutputID (%v): %w", err, cerrors.ErrBase58DecodeFailed)
		return
	}

	if outputID, _, err = OutputIDFromBytes(decodedBytes); err != nil {
		err = errors.Errorf("failed to parse OutputID from bytes: %w", err)
		return
	}

	return
}

// OutputIDFromMarshalUtil unmarshals an OutputID using a MarshalUtil (for easier unmarshaling).
func OutputIDFromMarshalUtil(marshalUtil *marshalutil.MarshalUtil) (outputID OutputID, err error) {
	outputIDBytes, err := marshalUtil.ReadBytes(OutputIDLength)
	if err != nil {
		err = errors.Errorf("failed to parse OutputID (%v): %w", err, cerrors.ErrParseBytesFailed)
		return
	}
	copy(outputID[:], outputIDBytes)

	if outputID.OutputIndex() >= MaxOutputCount {
		err = errors.Errorf("output index exceeds threshold defined by MaxOutputCount (%d): %w", MaxOutputCount, cerrors.ErrParseBytesFailed)
		return
	}

	return
}

// TransactionID returns the TransactionID part of an OutputID.
func (o OutputID) TransactionID() (transactionID TransactionID) {
	copy(transactionID[:], o[:TransactionIDLength])

	return
}

// OutputIndex returns the Output index part of an OutputID.
func (o OutputID) OutputIndex() uint16 {
	return binary.LittleEndian.Uint16(o[TransactionIDLength:])
}

// Bytes marshals the OutputID into a sequence of bytes.
func (o OutputID) Bytes() []byte {
	return o[:]
}

// Base58 returns a base58 encoded version of the OutputID.
func (o OutputID) Base58() string {
	return base58.Encode(o[:])
}

// String creates a human readable version of the OutputID.
func (o OutputID) String() string {
	return stringify.Struct("OutputID",
		stringify.StructField("transactionID", o.TransactionID()),
		stringify.StructField("outputIndex", o.OutputIndex()),
	)
}

// endregion ///////////////////////////////////////////////////////////////////////////////////////////////////////////

// region Output ///////////////////////////////////////////////////////////////////////////////////////////////////////

// Output is a generic interface for the different types of Outputs (with different unlock behaviors).
type Output interface {
	// ID returns the identifier of the Output that is used to address the Output in the UTXODAG.
	ID() OutputID

	// SetID allows to set the identifier of the Output. We offer a setter for the property since Outputs that are
	// created to become part of a transaction usually do not have an identifier, yet as their identifier depends on
	// the TransactionID that is only determinable after the Transaction has been fully constructed. The ID is therefore
	// only accessed when the Output is supposed to be persisted.
	SetID(outputID OutputID) Output

	// Type returns the OutputType which allows us to generically handle Outputs of different types.
	Type() OutputType

	// Balances returns the funds that are associated with the Output.
	Balances() *ColoredBalances

	// Address returns the address that is associated to the output.
	Address() Address

	// UnlockValid determines if the given Transaction and the corresponding UnlockBlock are allowed to spend the
	// Output.
	UnlockValid(tx *Transaction, unlockBlock UnlockBlock, inputs []Output) (bool, error)

	// UpdateMintingColor replaces the ColorMint in the balances of the Output with the hash of the OutputID. It returns a
	// copy of the original Output with the modified balances.
	UpdateMintingColor() Output

	// Input returns an Input that references the Output.
	Input() Input

	// Clone creates a copy of the Output.
	Clone() Output

	// Bytes returns a marshaled version of the Output.
	Bytes() []byte

	// String returns a human readable version of the Output for debug purposes.
	String() string

	// Compare offers a comparator for Outputs which returns -1 if the other Output is bigger, 1 if it is smaller and 0
	// if they are the same.
	Compare(other Output) int

	// StorableObject makes Outputs storable in the ObjectStorage.
	objectstorage.StorableObject
}

// OutputFromBytes unmarshals an Output from a sequence of bytes.
func OutputFromBytes(bytes []byte) (output Output, consumedBytes int, err error) {
	marshalUtil := marshalutil.New(bytes)
	if output, err = OutputFromMarshalUtil(marshalUtil); err != nil {
		err = errors.Errorf("failed to parse Output from MarshalUtil: %w", err)
	}
	consumedBytes = marshalUtil.ReadOffset()

	return
}

// OutputFromMarshalUtil unmarshals an Output using a MarshalUtil (for easier unmarshaling).
func OutputFromMarshalUtil(marshalUtil *marshalutil.MarshalUtil) (output Output, err error) {
	outputType, err := marshalUtil.ReadByte()
	if err != nil {
		err = errors.Errorf("failed to parse OutputType (%v): %w", err, cerrors.ErrParseBytesFailed)
		return
	}
	marshalUtil.ReadSeek(-1)

	switch OutputType(outputType) {
	case SigLockedSingleOutputType:
		if output, err = SigLockedSingleOutputFromMarshalUtil(marshalUtil); err != nil {
			err = errors.Errorf("failed to parse SigLockedSingleOutput: %w", err)
			return
		}
	case SigLockedColoredOutputType:
		if output, err = SigLockedColoredOutputFromMarshalUtil(marshalUtil); err != nil {
			err = errors.Errorf("failed to parse SigLockedColoredOutput: %w", err)
			return
		}
	case AliasOutputType:
		if output, err = AliasOutputFromMarshalUtil(marshalUtil); err != nil {
			err = xerrors.Errorf("failed to parse AliasOutput: %w", err)
			return
		}
	case ExtendedLockedOutputType:
		if output, err = ExtendedOutputFromMarshalUtil(marshalUtil); err != nil {
			err = xerrors.Errorf("failed to parse ExtendedOutput: %w", err)
			return
		}

	default:
		err = errors.Errorf("unsupported OutputType (%X): %w", outputType, cerrors.ErrParseBytesFailed)
		return
	}

	return
}

// OutputFromObjectStorage restores an Output that was stored in the ObjectStorage.
func OutputFromObjectStorage(key []byte, data []byte) (output objectstorage.StorableObject, err error) {
	if output, _, err = OutputFromBytes(data); err != nil {
		err = errors.Errorf("failed to parse Output from bytes: %w", err)
		return
	}

	outputID, _, err := OutputIDFromBytes(key)
	if err != nil {
		err = errors.Errorf("failed to parse OutputID from bytes: %w", err)
		return
	}
	output.(Output).SetID(outputID)

	return
}

// endregion ///////////////////////////////////////////////////////////////////////////////////////////////////////////

// region Outputs //////////////////////////////////////////////////////////////////////////////////////////////////////

// Outputs represents a list of Outputs that can be used in a Transaction.
type Outputs []Output

// NewOutputs returns a deterministically ordered collection of Outputs. It removes duplicates in the parameters and
// sorts the Outputs to ensure syntactical correctness.
func NewOutputs(optionalOutputs ...Output) (outputs Outputs) {
	seenOutputs := make(map[string]types.Empty)
	sortedOutputs := make([]struct {
		output           Output
		outputSerialized []byte
	}, 0)

	// filter duplicates (store marshaled version so we don't need to marshal a second time during sort)
	for _, output := range optionalOutputs {
		marshaledOutput := output.Bytes()
		marshaledOutputAsString := typeutils.BytesToString(marshaledOutput)

		if _, seenAlready := seenOutputs[marshaledOutputAsString]; seenAlready {
			continue
		}
		seenOutputs[marshaledOutputAsString] = types.Void

		sortedOutputs = append(sortedOutputs, struct {
			output           Output
			outputSerialized []byte
		}{output, marshaledOutput})
	}

	// sort outputs
	sort.Slice(sortedOutputs, func(i, j int) bool {
		return bytes.Compare(sortedOutputs[i].outputSerialized, sortedOutputs[j].outputSerialized) < 0
	})

	// create result
	outputs = make(Outputs, len(sortedOutputs))
	for i, sortedOutput := range sortedOutputs {
		outputs[i] = sortedOutput.output
	}

	if len(outputs) < MinOutputCount {
		panic(fmt.Sprintf("amount of Outputs (%d) failed to reach MinOutputCount (%d)", len(outputs), MinOutputCount))
	}
	if len(outputs) > MaxOutputCount {
		panic(fmt.Sprintf("amount of Outputs (%d) exceeds MaxOutputCount (%d)", len(outputs), MaxOutputCount))
	}

	return
}

// OutputsFromBytes unmarshals a collection of Outputs from a sequence of bytes.
func OutputsFromBytes(outputBytes []byte) (outputs Outputs, consumedBytes int, err error) {
	marshalUtil := marshalutil.New(outputBytes)
	if outputs, err = OutputsFromMarshalUtil(marshalUtil); err != nil {
		err = errors.Errorf("failed to parse Outputs from MarshalUtil: %w", err)
		return
	}
	consumedBytes = marshalUtil.ReadOffset()

	return
}

// OutputsFromMarshalUtil unmarshals a collection of Outputs using a MarshalUtil (for easier unmarshaling).
func OutputsFromMarshalUtil(marshalUtil *marshalutil.MarshalUtil) (outputs Outputs, err error) {
	outputsCount, err := marshalUtil.ReadUint16()
	if err != nil {
		err = errors.Errorf("failed to parse outputs count (%v): %w", err, cerrors.ErrParseBytesFailed)
		return
	}
	if outputsCount < MinOutputCount {
		err = errors.Errorf("amount of Outputs (%d) failed to reach MinOutputCount (%d): %w", outputsCount, MinOutputCount, cerrors.ErrParseBytesFailed)
		return
	}
	if outputsCount > MaxOutputCount {
		err = errors.Errorf("amount of Outputs (%d) exceeds MaxOutputCount (%d): %w", outputsCount, MaxOutputCount, cerrors.ErrParseBytesFailed)
		return
	}

	var previousOutput Output
	parsedOutputs := make([]Output, outputsCount)
	for i := uint16(0); i < outputsCount; i++ {
		if parsedOutputs[i], err = OutputFromMarshalUtil(marshalUtil); err != nil {
			err = errors.Errorf("failed to parse Output from MarshalUtil: %w", err)
			return
		}

		if previousOutput != nil && previousOutput.Compare(parsedOutputs[i]) != -1 {
			err = errors.Errorf("order of Outputs is invalid: %w", cerrors.ErrParseBytesFailed)
			return
		}
		previousOutput = parsedOutputs[i]
	}

	outputs = NewOutputs(parsedOutputs...)

	return
}

// Inputs returns the Inputs that reference the Outputs.
func (o Outputs) Inputs() Inputs {
	inputs := make([]Input, len(o))
	for i, output := range o {
		inputs[i] = output.Input()
	}

	return NewInputs(inputs...)
}

// ByID returns a map of Outputs where the key is the OutputID.
func (o Outputs) ByID() (outputsByID OutputsByID) {
	outputsByID = make(OutputsByID)
	for _, output := range o {
		outputsByID[output.ID()] = output
	}

	return
}

// Clone creates a copy of the Outputs.
func (o Outputs) Clone() (clonedOutputs Outputs) {
	clonedOutputs = make(Outputs, len(o))
	for i, output := range o {
		clonedOutputs[i] = output.Clone()
	}

	return
}

// Filter removes all elements from the Outputs that do not pass the given condition.
func (o Outputs) Filter(condition func(output Output) bool) (filteredOutputs Outputs) {
	filteredOutputs = make(Outputs, 0)
	for _, output := range o {
		if condition(output) {
			filteredOutputs = append(filteredOutputs, output)
		}
	}

	return
}

// Bytes returns a marshaled version of the Outputs.
func (o Outputs) Bytes() []byte {
	marshalUtil := marshalutil.New()
	marshalUtil.WriteUint16(uint16(len(o)))
	for _, output := range o {
		marshalUtil.WriteBytes(output.Bytes())
	}

	return marshalUtil.Bytes()
}

// String returns a human readable version of the Outputs.
func (o Outputs) String() string {
	structBuilder := stringify.StructBuilder("Outputs")
	for i, output := range o {
		structBuilder.AddField(stringify.StructField(strconv.Itoa(i), output))
	}

	return structBuilder.String()
}

// Strings returns the Outputs in the form []transactionID:index.
func (o Outputs) Strings() (result []string) {
	for _, output := range o {
		result = append(result, fmt.Sprintf("%s:%d", output.ID().TransactionID().Base58(), output.ID().OutputIndex()))
	}

	return
}

// endregion ///////////////////////////////////////////////////////////////////////////////////////////////////////////

// region OutputsByID //////////////////////////////////////////////////////////////////////////////////////////////////

// OutputsByID represents a map of Outputs where every Output is stored with its corresponding OutputID as the key.
type OutputsByID map[OutputID]Output

// NewOutputsByID returns a map of Outputs where every Output is stored with its corresponding OutputID as the key.
func NewOutputsByID(optionalOutputs ...Output) (outputsByID OutputsByID) {
	outputsByID = make(OutputsByID)
	for _, optionalOutput := range optionalOutputs {
		outputsByID[optionalOutput.ID()] = optionalOutput
	}

	return
}

// Inputs returns the Inputs that reference the Outputs.
func (o OutputsByID) Inputs() Inputs {
	inputs := make([]Input, 0, len(o))
	for _, output := range o {
		inputs = append(inputs, output.Input())
	}

	return NewInputs(inputs...)
}

// Outputs returns a list of Outputs from the OutputsByID.
func (o OutputsByID) Outputs() Outputs {
	outputs := make([]Output, 0, len(o))
	for _, output := range o {
		outputs = append(outputs, output)
	}

	return NewOutputs(outputs...)
}

// Clone creates a copy of the OutputsByID.
func (o OutputsByID) Clone() (clonedOutputs OutputsByID) {
	clonedOutputs = make(OutputsByID)
	for id, output := range o {
		clonedOutputs[id] = output.Clone()
	}

	return
}

// String returns a human readable version of the OutputsByID.
func (o OutputsByID) String() string {
	structBuilder := stringify.StructBuilder("OutputsByID")
	for id, output := range o {
		structBuilder.AddField(stringify.StructField(id.String(), output))
	}

	return structBuilder.String()
}

// endregion ///////////////////////////////////////////////////////////////////////////////////////////////////////////

// region SigLockedSingleOutput ////////////////////////////////////////////////////////////////////////////////////////

// SigLockedSingleOutput is an Output that holds exactly one uncolored balance and that can be unlocked by providing a
// signature for an Address.
type SigLockedSingleOutput struct {
	id      OutputID
	idMutex sync.RWMutex
	balance uint64
	address Address

	objectstorage.StorableObjectFlags
}

// NewSigLockedSingleOutput is the constructor for a SigLockedSingleOutput.
func NewSigLockedSingleOutput(balance uint64, address Address) *SigLockedSingleOutput {
	return &SigLockedSingleOutput{
		balance: balance,
		address: address,
	}
}

// SigLockedSingleOutputFromBytes unmarshals a SigLockedSingleOutput from a sequence of bytes.
func SigLockedSingleOutputFromBytes(bytes []byte) (output *SigLockedSingleOutput, consumedBytes int, err error) {
	marshalUtil := marshalutil.New(bytes)
	if output, err = SigLockedSingleOutputFromMarshalUtil(marshalUtil); err != nil {
		err = errors.Errorf("failed to parse SigLockedSingleOutput from MarshalUtil: %w", err)
		return
	}
	consumedBytes = marshalUtil.ReadOffset()

	return
}

// SigLockedSingleOutputFromMarshalUtil unmarshals a SigLockedSingleOutput using a MarshalUtil (for easier unmarshaling).
func SigLockedSingleOutputFromMarshalUtil(marshalUtil *marshalutil.MarshalUtil) (output *SigLockedSingleOutput, err error) {
	outputType, err := marshalUtil.ReadByte()
	if err != nil {
		err = errors.Errorf("failed to parse OutputType (%v): %w", err, cerrors.ErrParseBytesFailed)
		return
	}
	if OutputType(outputType) != SigLockedSingleOutputType {
		err = errors.Errorf("invalid OutputType (%X): %w", outputType, cerrors.ErrParseBytesFailed)
		return
	}

	output = &SigLockedSingleOutput{}
	if output.balance, err = marshalUtil.ReadUint64(); err != nil {
		err = errors.Errorf("failed to parse balance (%v): %w", err, cerrors.ErrParseBytesFailed)
		return
	}
	if output.address, err = AddressFromMarshalUtil(marshalUtil); err != nil {
		err = errors.Errorf("failed to parse Address (%v): %w", err, cerrors.ErrParseBytesFailed)
		return
	}

	if output.balance < MinOutputBalance {
		err = errors.Errorf("balance (%d) is smaller than MinOutputBalance (%d): %w", output.balance, MinOutputBalance, cerrors.ErrParseBytesFailed)
		return
	}
	if output.balance > MaxOutputBalance {
		err = errors.Errorf("balance (%d) is bigger than MaxOutputBalance (%d): %w", output.balance, MaxOutputBalance, cerrors.ErrParseBytesFailed)
		return
	}

	return
}

// ID returns the identifier of the Output that is used to address the Output in the UTXODAG.
func (s *SigLockedSingleOutput) ID() OutputID {
	s.idMutex.RLock()
	defer s.idMutex.RUnlock()

	return s.id
}

// SetID allows to set the identifier of the Output. We offer a setter for the property since Outputs that are
// created to become part of a transaction usually do not have an identifier, yet as their identifier depends on
// the TransactionID that is only determinable after the Transaction has been fully constructed. The ID is therefore
// only accessed when the Output is supposed to be persisted by the node.
func (s *SigLockedSingleOutput) SetID(outputID OutputID) Output {
	s.idMutex.Lock()
	defer s.idMutex.Unlock()

	s.id = outputID

	return s
}

// Type returns the type of the Output which allows us to generically handle Outputs of different types.
func (s *SigLockedSingleOutput) Type() OutputType {
	return SigLockedSingleOutputType
}

// Balances returns the funds that are associated with the Output.
func (s *SigLockedSingleOutput) Balances() *ColoredBalances {
	balances := NewColoredBalances(map[Color]uint64{
		ColorIOTA: s.balance,
	})

	return balances
}

// UnlockValid determines if the given Transaction and the corresponding UnlockBlock are allowed to spend the Output.
<<<<<<< HEAD
func (s *SigLockedSingleOutput) UnlockValid(tx *Transaction, unlockBlock UnlockBlock, inputs []Output) (unlockValid bool, err error) {
	switch blk := unlockBlock.(type) {
	case *SignatureUnlockBlock:
		// unlocking by signature
		unlockValid = blk.AddressSignatureValid(s.address, tx.Essence().Bytes())

	case *AliasUnlockBlock:
		// unlocking by alias reference. The unlock is valid if:
		// - referenced alias output has same alias address
		// - it is not unlocked for governance
		if s.address.Type() != AliasAddressType {
			return false, xerrors.Errorf("SigLockedSingleOutput: %s address can't be unlocked by alias reference", s.address.Type().String())
		}
		refAliasOutput, isAlias := inputs[blk.AliasInputIndex()].(*AliasOutput)
		if !isAlias {
			return false, xerrors.New("SigLockedSingleOutput: referenced input must be AliasOutput")
		}
		if !s.address.Equals(refAliasOutput.GetAliasAddress()) {
			return false, xerrors.New("SigLockedSingleOutput: wrong alias referenced")
		}
		unlockValid = !refAliasOutput.hasToBeUnlockedForGovernanceUpdate(tx)
=======
func (s *SigLockedSingleOutput) UnlockValid(tx *Transaction, unlockBlock UnlockBlock) (unlockValid bool, err error) {
	signatureUnlockBlock, correctType := unlockBlock.(*SignatureUnlockBlock)
	if !correctType {
		err = errors.Errorf("UnlockBlock does not match expected OutputType: %w", cerrors.ErrParseBytesFailed)
		return
	}
>>>>>>> e7d5df35

	default:
		err = xerrors.Errorf("SigLockedSingleOutput: unsupported unlock block type: %w", cerrors.ErrParseBytesFailed)
	}

	return
}

// Address returns the Address that the Output is associated to.
func (s *SigLockedSingleOutput) Address() Address {
	return s.address
}

// Input returns an Input that references the Output.
func (s *SigLockedSingleOutput) Input() Input {
	if s.ID() == EmptyOutputID {
		panic("Outputs that haven't been assigned an ID yet cannot be converted to an Input")
	}

	return NewUTXOInput(s.ID())
}

// Clone creates a copy of the Output.
func (s *SigLockedSingleOutput) Clone() Output {
	return &SigLockedSingleOutput{
		id:      s.id,
		balance: s.balance,
		address: s.address.Clone(),
	}
}

// Bytes returns a marshaled version of the Output.
func (s *SigLockedSingleOutput) Bytes() []byte {
	return s.ObjectStorageValue()
}

// Update is disabled and panics if it ever gets called - it is required to match the StorableObject interface.
func (s *SigLockedSingleOutput) Update(objectstorage.StorableObject) {
	panic("updates disabled")
}

// UpdateMintingColor does nothing for SigLockedSingleOutput
func (s *SigLockedSingleOutput) UpdateMintingColor() Output {
	return s
}

// ObjectStorageKey returns the key that is used to store the object in the database. It is required to match the
// StorableObject interface.
func (s *SigLockedSingleOutput) ObjectStorageKey() []byte {
	return s.ID().Bytes()
}

// ObjectStorageValue marshals the Output into a sequence of bytes. The ID is not serialized here as it is only used as
// a key in the ObjectStorage.
func (s *SigLockedSingleOutput) ObjectStorageValue() []byte {
	return marshalutil.New().
		WriteByte(byte(SigLockedSingleOutputType)).
		WriteUint64(s.balance).
		WriteBytes(s.address.Bytes()).
		Bytes()
}

// Compare offers a comparator for Outputs which returns -1 if the other Output is bigger, 1 if it is smaller and 0 if
// they are the same.
func (s *SigLockedSingleOutput) Compare(other Output) int {
	return bytes.Compare(s.Bytes(), other.Bytes())
}

// String returns a human readable version of the Output.
func (s *SigLockedSingleOutput) String() string {
	return stringify.Struct("SigLockedSingleOutput",
		stringify.StructField("id", s.ID()),
		stringify.StructField("address", s.address),
		stringify.StructField("balance", s.balance),
	)
}

// code contract (make sure the type implements all required methods)
var _ Output = &SigLockedSingleOutput{}

// endregion ///////////////////////////////////////////////////////////////////////////////////////////////////////////

// region SigLockedColoredOutput ///////////////////////////////////////////////////////////////////////////////////////

// SigLockedColoredOutput is an Output that holds colored balances and that can be unlocked by providing a signature for
// an Address.
type SigLockedColoredOutput struct {
	id       OutputID
	idMutex  sync.RWMutex
	balances *ColoredBalances
	address  Address

	objectstorage.StorableObjectFlags
}

// NewSigLockedColoredOutput is the constructor for a SigLockedColoredOutput.
func NewSigLockedColoredOutput(balances *ColoredBalances, address Address) *SigLockedColoredOutput {
	return &SigLockedColoredOutput{
		balances: balances,
		address:  address,
	}
}

// SigLockedColoredOutputFromBytes unmarshals a SigLockedColoredOutput from a sequence of bytes.
func SigLockedColoredOutputFromBytes(bytes []byte) (output *SigLockedColoredOutput, consumedBytes int, err error) {
	marshalUtil := marshalutil.New(bytes)
	if output, err = SigLockedColoredOutputFromMarshalUtil(marshalUtil); err != nil {
		err = errors.Errorf("failed to parse SigLockedColoredOutput from MarshalUtil: %w", err)
		return
	}
	consumedBytes = marshalUtil.ReadOffset()

	return
}

// SigLockedColoredOutputFromMarshalUtil unmarshals a SigLockedColoredOutput using a MarshalUtil (for easier unmarshaling).
func SigLockedColoredOutputFromMarshalUtil(marshalUtil *marshalutil.MarshalUtil) (output *SigLockedColoredOutput, err error) {
	outputType, err := marshalUtil.ReadByte()
	if err != nil {
		err = errors.Errorf("failed to parse OutputType (%v): %w", err, cerrors.ErrParseBytesFailed)
		return
	}
	if OutputType(outputType) != SigLockedColoredOutputType {
		err = errors.Errorf("invalid OutputType (%X): %w", outputType, cerrors.ErrParseBytesFailed)
		return
	}

	output = &SigLockedColoredOutput{}
	if output.balances, err = ColoredBalancesFromMarshalUtil(marshalUtil); err != nil {
		err = errors.Errorf("failed to parse ColoredBalances: %w", err)
		return
	}
	if output.address, err = AddressFromMarshalUtil(marshalUtil); err != nil {
		err = errors.Errorf("failed to parse Address (%v): %w", err, cerrors.ErrParseBytesFailed)
		return
	}

	return
}

// ID returns the identifier of the Output that is used to address the Output in the UTXODAG.
func (s *SigLockedColoredOutput) ID() OutputID {
	s.idMutex.RLock()
	defer s.idMutex.RUnlock()

	return s.id
}

// SetID allows to set the identifier of the Output. We offer a setter for the property since Outputs that are
// created to become part of a transaction usually do not have an identifier, yet as their identifier depends on
// the TransactionID that is only determinable after the Transaction has been fully constructed. The ID is therefore
// only accessed when the Output is supposed to be persisted by the node.
func (s *SigLockedColoredOutput) SetID(outputID OutputID) Output {
	s.idMutex.Lock()
	defer s.idMutex.Unlock()

	s.id = outputID

	return s
}

// Type returns the type of the Output which allows us to generically handle Outputs of different types.
func (s *SigLockedColoredOutput) Type() OutputType {
	return SigLockedColoredOutputType
}

// Balances returns the funds that are associated with the Output.
func (s *SigLockedColoredOutput) Balances() *ColoredBalances {
	return s.balances
}

// UnlockValid determines if the given Transaction and the corresponding UnlockBlock are allowed to spend the Output.
<<<<<<< HEAD
func (s *SigLockedColoredOutput) UnlockValid(tx *Transaction, unlockBlock UnlockBlock, inputs []Output) (unlockValid bool, err error) {
	switch blk := unlockBlock.(type) {
	case *SignatureUnlockBlock:
		// unlocking by signature
		unlockValid = blk.AddressSignatureValid(s.address, tx.Essence().Bytes())

	case *AliasUnlockBlock:
		// unlocking by alias reference. The unlock is valid if:
		// - referenced alias output has same alias address
		// - it is not unlocked for governance
		if s.address.Type() != AliasAddressType {
			return false, xerrors.Errorf("SigLockedColoredOutput: %s address can't be unlocked by alias reference", s.address.Type().String())
		}
		refAliasOutput, isAlias := inputs[blk.AliasInputIndex()].(*AliasOutput)
		if !isAlias {
			return false, xerrors.New("SigLockedColoredOutput: referenced input must be AliasOutput")
		}
		if !s.address.Equals(refAliasOutput.GetAliasAddress()) {
			return false, xerrors.New("SigLockedColoredOutput: wrong alias referenced")
		}
		unlockValid = !refAliasOutput.hasToBeUnlockedForGovernanceUpdate(tx)
=======
func (s *SigLockedColoredOutput) UnlockValid(tx *Transaction, unlockBlock UnlockBlock) (unlockValid bool, err error) {
	signatureUnlockBlock, correctType := unlockBlock.(*SignatureUnlockBlock)
	if !correctType {
		err = errors.Errorf("UnlockBlock does not match expected OutputType: %w", cerrors.ErrParseBytesFailed)
		return
	}
>>>>>>> e7d5df35

	default:
		err = xerrors.Errorf("SigLockedColoredOutput: unsupported unlock block type: %w", cerrors.ErrParseBytesFailed)
	}

	return
}

// Address returns the Address that the Output is associated to.
func (s *SigLockedColoredOutput) Address() Address {
	return s.address
}

// Input returns an Input that references the Output.
func (s *SigLockedColoredOutput) Input() Input {
	if s.ID() == EmptyOutputID {
		panic("Outputs that haven't been assigned an ID, yet cannot be converted to an Input")
	}

	return NewUTXOInput(s.ID())
}

// Clone creates a copy of the Output.
func (s *SigLockedColoredOutput) Clone() Output {
	return &SigLockedColoredOutput{
		id:       s.id,
		balances: s.balances.Clone(),
		address:  s.address.Clone(),
	}
}

// UpdateMintingColor replaces the ColorMint in the balances of the Output with the hash of the OutputID. It returns a
// copy of the original Output with the modified balances.
func (s *SigLockedColoredOutput) UpdateMintingColor() (updatedOutput Output) {
	coloredBalances := s.Balances().Map()
	if mintedCoins, mintedCoinsExist := coloredBalances[ColorMint]; mintedCoinsExist {
		delete(coloredBalances, ColorMint)
		coloredBalances[Color(blake2b.Sum256(s.ID().Bytes()))] = mintedCoins
	}
	updatedOutput = NewSigLockedColoredOutput(NewColoredBalances(coloredBalances), s.Address())
	updatedOutput.SetID(s.ID())

	return
}

// Bytes returns a marshaled version of the Output.
func (s *SigLockedColoredOutput) Bytes() []byte {
	return s.ObjectStorageValue()
}

// Update is disabled and panics if it ever gets called - it is required to match the StorableObject interface.
func (s *SigLockedColoredOutput) Update(objectstorage.StorableObject) {
	panic("updates disabled")
}

// ObjectStorageKey returns the key that is used to store the object in the database. It is required to match the
// StorableObject interface.
func (s *SigLockedColoredOutput) ObjectStorageKey() []byte {
	return s.id.Bytes()
}

// ObjectStorageValue marshals the Output into a sequence of bytes. The ID is not serialized here as it is only used as
// a key in the ObjectStorage.
func (s *SigLockedColoredOutput) ObjectStorageValue() []byte {
	return marshalutil.New().
		WriteByte(byte(SigLockedColoredOutputType)).
		WriteBytes(s.balances.Bytes()).
		WriteBytes(s.address.Bytes()).
		Bytes()
}

// Compare offers a comparator for Outputs which returns -1 if the other Output is bigger, 1 if it is smaller and 0 if
// they are the same.
func (s *SigLockedColoredOutput) Compare(other Output) int {
	return bytes.Compare(s.Bytes(), other.Bytes())
}

// String returns a human readable version of the Output.
func (s *SigLockedColoredOutput) String() string {
	return stringify.Struct("SigLockedColoredOutput",
		stringify.StructField("id", s.ID()),
		stringify.StructField("address", s.address),
		stringify.StructField("balances", s.balances),
	)
}

// code contract (make sure the type implements all required methods)
var _ Output = &SigLockedColoredOutput{}

// endregion ///////////////////////////////////////////////////////////////////////////////////////////////////////////

// region AliasOutput ///////////////////////////////////////////////////////////////////////////////////////

// DustThresholdAliasOutputIOTA is minimum number of iotas enforced for the output to be correct
// TODO protocol-wide dust threshold configuration
const DustThresholdAliasOutputIOTA = uint64(100)

// MaxOutputPayloadSize size limit on the data payload in the output.
const MaxOutputPayloadSize = 4 * 1024

// flags use to compress serialized bytes
const (
	flagAliasOutputGovernanceUpdate = uint(iota)
	flagAliasOutputGovernanceSet
	flagAliasOutputStateDataPresent
	flagAliasOutputGovernanceMetadataPresent
	flagAliasOutputImmutableDataPresent
	flagAliasOutputIsOrigin
	flagAliasOutputDelegationConstraint
	flagAliasOutputDelegationTimelockPresent
)

// AliasOutput represents output which defines as AliasAddress.
// It can only be used in a chained manner
type AliasOutput struct {
	// common for all outputs
	outputID      OutputID
	outputIDMutex sync.RWMutex
	balances      *ColoredBalances

	// aliasAddress becomes immutable after created for a lifetime. It is returned as Address()
	aliasAddress AliasAddress
	// address which controls the state and state data
	// It can only be changed by governing entity, if set. Otherwise it is self governed.
	// Can also be an AliasAddress
	stateAddress Address
	// state index is enforced incremental counter of state updates. The constraint is:
	// - start at 0 when chain in minted
	// - increase by 1 with each new chained output with isGovernanceUpdate == false
	// - do not change with any new chained output with isGovernanceUpdate == true
	stateIndex uint32
	// optional state metadata. nil means absent
	stateData []byte
	// optional governance level metadata, that can only be changed with a governance update
	governanceMetadata []byte
	// optional immutable data. It is set when AliasOutput is minted and can't be changed since
	// Useful for NFTs
	immutableData []byte
	// if the AliasOutput is chained in the transaction, the flags states if it is updating state or governance data.
	// unlock validation of the corresponding input depends on it.
	isGovernanceUpdate bool
	// governance address if set. It can be any address, unlocked by signature of alias address. Nil means self governed
	governingAddress Address
	// true if it is the first output in the chain
	isOrigin bool
	// true if the output is subject to the "delegation" constraint: upon transition tokens cannot be changed
	isDelegated bool
	// delegation timelock (optional). Before the timelock, only state transition is permitted, after the timelock, only
	// governance transition
	delegationTimelock time.Time

	objectstorage.StorableObjectFlags
}

// NewAliasOutputMint creates new AliasOutput as minting output, i.e. the one which does not contain corresponding input.
func NewAliasOutputMint(balances map[Color]uint64, stateAddr Address, immutableData ...[]byte) (*AliasOutput, error) {
	if !IsAboveDustThreshold(balances) {
		return nil, xerrors.New("AliasOutput: colored balances are below dust threshold")
	}
	if stateAddr == nil {
		return nil, xerrors.New("AliasOutput: mandatory state address cannot be nil")
	}
	ret := &AliasOutput{
		balances:     NewColoredBalances(balances),
		stateAddress: stateAddr,
		isOrigin:     true,
	}
	if len(immutableData) > 0 {
		ret.immutableData = immutableData[0]
	}
	if err := ret.checkBasicValidity(); err != nil {
		return nil, err
	}
	return ret, nil
}

// NewAliasOutputNext creates new AliasOutput as state transition from the previous one
func (a *AliasOutput) NewAliasOutputNext(governanceUpdate ...bool) *AliasOutput {
	ret := a.clone()
	ret.isOrigin = false
	ret.isGovernanceUpdate = false
	if len(governanceUpdate) > 0 {
		ret.isGovernanceUpdate = governanceUpdate[0]
	}
	if !ret.isGovernanceUpdate {
		ret.stateIndex = a.stateIndex + 1
	}
	return ret
}

// WithDelegation returns the output as a delegateds alias output.
func (a *AliasOutput) WithDelegation() *AliasOutput {
	a.isDelegated = true
	return a
}

// WithDelegationAndTimelock returns the output as a delegated alias output and a set delegation timelock.
func (a *AliasOutput) WithDelegationAndTimelock(lockUntil time.Time) *AliasOutput {
	a.isDelegated = true
	a.delegationTimelock = lockUntil
	return a
}

// AliasOutputFromMarshalUtil unmarshals a AliasOutput using a MarshalUtil (for easier unmarshaling).
func AliasOutputFromMarshalUtil(marshalUtil *marshalutil.MarshalUtil) (*AliasOutput, error) {
	var ret *AliasOutput
	outputType, err := marshalUtil.ReadByte()
	if err != nil {
		return nil, xerrors.Errorf("AliasOutput: failed to parse OutputType (%v): %w", err, cerrors.ErrParseBytesFailed)
	}
	if OutputType(outputType) != AliasOutputType {
		return nil, xerrors.Errorf("AliasOutput: invalid OutputType (%X): %w", outputType, cerrors.ErrParseBytesFailed)
	}
	ret = &AliasOutput{}
	flagsByte, err1 := marshalUtil.ReadByte()
	if err1 != nil {
		return nil, xerrors.Errorf("AliasOutput: failed to parse AliasOutput flags (%v): %w", err1, cerrors.ErrParseBytesFailed)
	}
	flags := bitmask.BitMask(flagsByte)
	ret.isOrigin = flags.HasBit(flagAliasOutputIsOrigin)
	ret.isGovernanceUpdate = flags.HasBit(flagAliasOutputGovernanceUpdate)
	ret.isDelegated = flags.HasBit(flagAliasOutputDelegationConstraint)

	addr, err2 := AliasAddressFromMarshalUtil(marshalUtil)
	if err2 != nil {
		return nil, xerrors.Errorf("AliasOutput: failed to parse alias address (%v): %w", err2, cerrors.ErrParseBytesFailed)
	}
	ret.aliasAddress = *addr
	cb, err3 := ColoredBalancesFromMarshalUtil(marshalUtil)
	if err3 != nil {
		return nil, xerrors.Errorf("AliasOutput: failed to parse colored balances: %w", err3)
	}
	ret.balances = cb
	ret.stateAddress, err = AddressFromMarshalUtil(marshalUtil)
	if err != nil {
		return nil, xerrors.Errorf("AliasOutput: failed to parse state address (%v): %w", err, cerrors.ErrParseBytesFailed)
	}
	ret.stateIndex, err = marshalUtil.ReadUint32()
	if err != nil {
		return nil, xerrors.Errorf("AliasOutput: failed to parse state address (%v): %w", err, cerrors.ErrParseBytesFailed)
	}
	if flags.HasBit(flagAliasOutputStateDataPresent) {
		size, err4 := marshalUtil.ReadUint16()
		if err4 != nil {
			return nil, xerrors.Errorf("AliasOutput: failed to parse state data size: %w", err4)
		}
		ret.stateData, err = marshalUtil.ReadBytes(int(size))
		if err != nil {
			return nil, xerrors.Errorf("AliasOutput: failed to parse state data: %w", err)
		}
	}
	if flags.HasBit(flagAliasOutputGovernanceMetadataPresent) {
		size, err5 := marshalUtil.ReadUint16()
		if err5 != nil {
			return nil, xerrors.Errorf("AliasOutput: failed to parse governance metadata size: %w", err5)
		}
		ret.governanceMetadata, err = marshalUtil.ReadBytes(int(size))
		if err != nil {
			return nil, xerrors.Errorf("AliasOutput: failed to parse governance metadata data: %w", err)
		}
	}
	if flags.HasBit(flagAliasOutputImmutableDataPresent) {
		size, err6 := marshalUtil.ReadUint16()
		if err6 != nil {
			return nil, xerrors.Errorf("AliasOutput: failed to parse immutable data size: %w", err6)
		}
		ret.immutableData, err = marshalUtil.ReadBytes(int(size))
		if err != nil {
			return nil, xerrors.Errorf("AliasOutput: failed to parse immutable data: %w", err)
		}
	}
	if flags.HasBit(flagAliasOutputGovernanceSet) {
		ret.governingAddress, err = AddressFromMarshalUtil(marshalUtil)
		if err != nil {
			return nil, xerrors.Errorf("AliasOutput: failed to parse governing address (%v): %w", err, cerrors.ErrParseBytesFailed)
		}
	}
	if flags.HasBit(flagAliasOutputDelegationTimelockPresent) {
		ret.delegationTimelock, err = marshalUtil.ReadTime()
		if err != nil {
			return nil, xerrors.Errorf("AliasOutput: failed to parse delegation timelock (%v): %w", err, cerrors.ErrParseBytesFailed)
		}
	}
	if err7 := ret.checkBasicValidity(); err7 != nil {
		return nil, err7
	}
	return ret, nil
}

// SetBalances sets colored balances of the output
func (a *AliasOutput) SetBalances(balances map[Color]uint64) error {
	if !IsAboveDustThreshold(balances) {
		return xerrors.New("AliasOutput: balances are less than dust threshold")
	}
	a.balances = NewColoredBalances(balances)
	return nil
}

// GetAliasAddress calculates new ID if it is a minting output. Otherwise it takes stored value
func (a *AliasOutput) GetAliasAddress() *AliasAddress {
	if a.aliasAddress.IsNil() {
		return NewAliasAddress(a.ID().Bytes())
	}
	return &a.aliasAddress
}

// SetAliasAddress sets the alias address of the alias output.
func (a *AliasOutput) SetAliasAddress(addr *AliasAddress) {
	a.aliasAddress = *addr
}

// IsOrigin returns true if it starts the chain
func (a *AliasOutput) IsOrigin() bool {
	return a.isOrigin
}

// SetIsOrigin sets the isOrigin field of the output.
func (a *AliasOutput) SetIsOrigin(isOrigin bool) {
	a.isOrigin = isOrigin
}

// IsDelegated returns true if the output is delegated.
func (a *AliasOutput) IsDelegated() bool {
	return a.isDelegated
}

// SetIsDelegated sets the isDelegated field of the output.
func (a *AliasOutput) SetIsDelegated(isDelegated bool) {
	a.isDelegated = isDelegated
}

// IsSelfGoverned returns if governing address is not set which means that stateAddress is same as governingAddress
func (a *AliasOutput) IsSelfGoverned() bool {
	return a.governingAddress == nil
}

// GetStateAddress return state controlling address
func (a *AliasOutput) GetStateAddress() Address {
	return a.stateAddress
}

// SetStateAddress sets the state controlling address
func (a *AliasOutput) SetStateAddress(addr Address) error {
	if addr == nil {
		return xerrors.New("AliasOutput: mandatory state address cannot be nil")
	}
	a.stateAddress = addr
	return nil
}

// SetGoverningAddress sets the governing address or nil for self-governing
func (a *AliasOutput) SetGoverningAddress(addr Address) {
	if addr == nil {
		a.governingAddress = nil
		return
	}
	// calling Array on nil panics
	if addr.Array() == a.stateAddress.Array() {
		addr = nil // self governing
	}
	a.governingAddress = addr
}

// GetGoverningAddress return governing address. If self-governed, it is the same as state controlling address
func (a *AliasOutput) GetGoverningAddress() Address {
	if a.IsSelfGoverned() {
		return a.stateAddress
	}
	return a.governingAddress
}

// SetStateData sets state data
func (a *AliasOutput) SetStateData(data []byte) error {
	if len(data) > MaxOutputPayloadSize {
		return xerrors.New("AliasOutput: state data too big")
	}
	a.stateData = make([]byte, len(data))
	copy(a.stateData, data)
	return nil
}

// GetStateData gets the state data
func (a *AliasOutput) GetStateData() []byte {
	return a.stateData
}

// SetGovernanceMetadata sets governance metadata
func (a *AliasOutput) SetGovernanceMetadata(data []byte) error {
	if len(data) > MaxOutputPayloadSize {
		return xerrors.New("AliasOutput: governance metadata too big")
	}
	a.governanceMetadata = make([]byte, len(data))
	copy(a.governanceMetadata, data)
	return nil
}

// GetGovernanceMetadata gets the governance metadata
func (a *AliasOutput) GetGovernanceMetadata() []byte {
	return a.governanceMetadata
}

// SetStateIndex sets the state index in the input. It is enforced to increment by 1 with each state transition
func (a *AliasOutput) SetStateIndex(index uint32) {
	a.stateIndex = index
}

// GetIsGovernanceUpdated returns if the output was unlocked for governance in the transaction.
func (a *AliasOutput) GetIsGovernanceUpdated() bool {
	return a.isGovernanceUpdate
}

// SetIsGovernanceUpdated sets the isGovernanceUpdated flag.
func (a *AliasOutput) SetIsGovernanceUpdated(i bool) {
	a.isGovernanceUpdate = i
}

// GetStateIndex returns the state index
func (a *AliasOutput) GetStateIndex() uint32 {
	return a.stateIndex
}

// GetImmutableData gets the state data
func (a *AliasOutput) GetImmutableData() []byte {
	return a.immutableData
}

// SetImmutableData sets the immutable data field of the alias output.
func (a *AliasOutput) SetImmutableData(data []byte) error {
	if len(data) > MaxOutputPayloadSize {
		return xerrors.New("AliasOutput: immutable data too big")
	}
	a.immutableData = make([]byte, len(data))
	copy(a.immutableData, data)
	return nil
}

// SetDelegationTimelock sets the delegation timelock. An error is returned if the output is not a delegated.
func (a *AliasOutput) SetDelegationTimelock(timelock time.Time) error {
	if !a.isDelegated {
		return xerrors.Errorf("AliasOutput: delegation timelock can only be set on a delegated output")
	}
	a.delegationTimelock = timelock
	return nil
}

// DelegationTimelock returns the delegation timelock. If the output is not delegated, or delegation timelock is
// not set, it returns the zero time object.
func (a *AliasOutput) DelegationTimelock() time.Time {
	if !a.isDelegated {
		return time.Time{}
	}
	return a.delegationTimelock
}

// DelegationTimeLockedNow determines if the alias output is delegation timelocked at a given time.
func (a *AliasOutput) DelegationTimeLockedNow(nowis time.Time) bool {
	if !a.isDelegated || a.delegationTimelock.IsZero() {
		return false
	}
	return a.delegationTimelock.After(nowis)
}

// Clone clones the structure
func (a *AliasOutput) Clone() Output {
	return a.clone()
}

func (a *AliasOutput) clone() *AliasOutput {
	a.mustValidate()
	ret := &AliasOutput{
		outputID:           a.outputID,
		balances:           a.balances.Clone(),
		aliasAddress:       *a.GetAliasAddress(),
		stateAddress:       a.stateAddress.Clone(),
		stateIndex:         a.stateIndex,
		stateData:          make([]byte, len(a.stateData)),
		governanceMetadata: make([]byte, len(a.governanceMetadata)),
		immutableData:      make([]byte, len(a.immutableData)),
		delegationTimelock: a.delegationTimelock,
		isOrigin:           a.isOrigin,
		isDelegated:        a.isDelegated,
		isGovernanceUpdate: a.isGovernanceUpdate,
	}
	if a.governingAddress != nil {
		ret.governingAddress = a.governingAddress.Clone()
	}
	copy(ret.stateData, a.stateData)
	copy(ret.governanceMetadata, a.governanceMetadata)
	copy(ret.immutableData, a.immutableData)
	ret.mustValidate()
	return ret
}

// ID is the ID of the output
func (a *AliasOutput) ID() OutputID {
	a.outputIDMutex.RLock()
	defer a.outputIDMutex.RUnlock()

	return a.outputID
}

// SetID set the output ID after unmarshalling
func (a *AliasOutput) SetID(outputID OutputID) Output {
	a.outputIDMutex.Lock()
	defer a.outputIDMutex.Unlock()

	a.outputID = outputID
	return a
}

// Type return the type of the output
func (a *AliasOutput) Type() OutputType {
	return AliasOutputType
}

// Balances return colored balances of the output
func (a *AliasOutput) Balances() *ColoredBalances {
	return a.balances
}

// Address AliasOutput is searchable in the ledger through its AliasAddress
func (a *AliasOutput) Address() Address {
	return a.GetAliasAddress()
}

// Input makes input from the output
func (a *AliasOutput) Input() Input {
	if a.ID() == EmptyOutputID {
		panic("AliasOutput: Outputs that haven't been assigned an ID, yet cannot be converted to an Input")
	}

	return NewUTXOInput(a.ID())
}

// Bytes serialized form
func (a *AliasOutput) Bytes() []byte {
	return a.ObjectStorageValue()
}

// String human readable form
func (a *AliasOutput) String() string {
	ret := "AliasOutput:\n"
	ret += fmt.Sprintf("   address: %s\n", a.Address())
	ret += fmt.Sprintf("   outputID: %s\n", a.ID())
	ret += fmt.Sprintf("   balance: %s\n", a.balances.String())
	ret += fmt.Sprintf("   stateAddress: %s\n", a.stateAddress)
	ret += fmt.Sprintf("   stateMetadataSize: %d\n", len(a.stateData))
	ret += fmt.Sprintf("   governingAddress (self-governed=%v): %s\n", a.IsSelfGoverned(), a.GetGoverningAddress())
	return ret
}

// Compare the two outputs
func (a *AliasOutput) Compare(other Output) int {
	return bytes.Compare(a.Bytes(), other.Bytes())
}

// Update is disabled
func (a *AliasOutput) Update(other objectstorage.StorableObject) {
	panic("AliasOutput: storage object updates disabled")
}

// ObjectStorageKey a key
func (a *AliasOutput) ObjectStorageKey() []byte {
	return a.ID().Bytes()
}

// ObjectStorageValue binary form
func (a *AliasOutput) ObjectStorageValue() []byte {
	flags := a.mustFlags()
	ret := marshalutil.New().
		WriteByte(byte(AliasOutputType)).
		WriteByte(byte(flags)).
		WriteBytes(a.aliasAddress.Bytes()).
		WriteBytes(a.balances.Bytes()).
		WriteBytes(a.stateAddress.Bytes()).
		WriteUint32(a.stateIndex)
	if flags.HasBit(flagAliasOutputStateDataPresent) {
		ret.WriteUint16(uint16(len(a.stateData))).
			WriteBytes(a.stateData)
	}
	if flags.HasBit(flagAliasOutputGovernanceMetadataPresent) {
		ret.WriteUint16(uint16(len(a.governanceMetadata))).
			WriteBytes(a.governanceMetadata)
	}
	if flags.HasBit(flagAliasOutputImmutableDataPresent) {
		ret.WriteUint16(uint16(len(a.immutableData))).
			WriteBytes(a.immutableData)
	}
	if flags.HasBit(flagAliasOutputGovernanceSet) {
		ret.WriteBytes(a.governingAddress.Bytes())
	}
	if flags.HasBit(flagAliasOutputDelegationTimelockPresent) {
		ret.WriteTime(a.delegationTimelock)
	}
	return ret.Bytes()
}

// UnlockValid check unlock and validates chain
func (a *AliasOutput) UnlockValid(tx *Transaction, unlockBlock UnlockBlock, inputs []Output) (bool, error) {
	// find the chained output in the tx
	chained, err := a.findChainedOutputAndCheckFork(tx)
	if err != nil {
		return false, err
	}
	switch blk := unlockBlock.(type) {
	case *SignatureUnlockBlock:
		// check signatures and validate transition
		if chained != nil {
			// chained output is present
			if chained.isGovernanceUpdate {
				// check if signature is valid against governing address
				if !blk.AddressSignatureValid(a.GetGoverningAddress(), tx.Essence().Bytes()) {
					return false, xerrors.New("signature is invalid for governance unlock")
				}
			} else {
				// check if signature is valid against state address
				if !blk.AddressSignatureValid(a.GetStateAddress(), tx.Essence().Bytes()) {
					return false, xerrors.New("signature is invalid for state unlock")
				}
			}
			// validate if transition passes the constraints
			if err := a.validateTransition(chained, tx); err != nil {
				return false, err
			}
		} else {
			// no chained output found. Alias is being destroyed?
			// check if governance is unlocked
			if !blk.AddressSignatureValid(a.GetGoverningAddress(), tx.Essence().Bytes()) {
				return false, xerrors.New("signature is invalid for chain output deletion")
			}
			// validate deletion constraint
			if err := a.validateDestroyTransitionNow(tx.Essence().Timestamp()); err != nil {
				return false, err
			}
		}
		return true, nil
	case *AliasUnlockBlock:
		// The referenced alias output should always be unlocked itself for state transition. But since the state address
		// can be an AliasAddress, the referenced alias may be unlocked by in turn an other referenced alias. This can cause
		// circular dependency among the unlock blocks, that results in all of them being unlocked without anyone having to
		// provide a signature. As a consequence, the circular dependencies of the alias unlock blocks is checked before
		// the UnlockValid() methods are called on any unlock blocks. We assume in this function that there is no such
		// circular dependency.
		if chained != nil {
			// chained output is present
			if chained.isGovernanceUpdate {
				if valid, err := a.unlockedGovernanceTransitionByAliasIndex(tx, blk.AliasInputIndex(), inputs); !valid {
					return false, xerrors.Errorf("referenced alias does not unlock alias for governance transition: %w", err)
				}
			} else {
				if valid, err := a.unlockedStateTransitionByAliasIndex(tx, blk.AliasInputIndex(), inputs); !valid {
					return false, xerrors.Errorf("referenced alias does not unlock alias for state transition: %w", err)
				}
			}
			// validate if transition passes the constraints
			if err := a.validateTransition(chained, tx); err != nil {
				return false, err
			}
		} else {
			// no chained output is present. Alias being destroyed?
			// check if alias is unlocked for governance transition by the referenced
			if valid, err := a.unlockedGovernanceTransitionByAliasIndex(tx, blk.AliasInputIndex(), inputs); !valid {
				return false, xerrors.Errorf("referenced alias does not unlock alias for governance transition: %w", err)
			}
			// validate deletion constraint
			if err := a.validateDestroyTransitionNow(tx.Essence().Timestamp()); err != nil {
				return false, err
			}
		}
		return true, nil
	}
	return false, xerrors.New("unsupported unlock block type")
}

// UpdateMintingColor replaces minting code with computed color code, and calculates the alias address if it is a
// freshly minted alias output
func (a *AliasOutput) UpdateMintingColor() Output {
	coloredBalances := a.Balances().Map()
	if mintedCoins, mintedCoinsExist := coloredBalances[ColorMint]; mintedCoinsExist {
		delete(coloredBalances, ColorMint)
		coloredBalances[Color(blake2b.Sum256(a.ID().Bytes()))] = mintedCoins
	}
	updatedOutput := a.clone()
	_ = updatedOutput.SetBalances(coloredBalances)
	updatedOutput.SetID(a.ID())

	if a.IsOrigin() {
		updatedOutput.SetAliasAddress(NewAliasAddress(a.ID().Bytes()))
	}

	return updatedOutput
}

// checkBasicValidity checks basic validity of the output
func (a *AliasOutput) checkBasicValidity() error {
	if !IsAboveDustThreshold(a.balances.Map()) {
		return xerrors.New("AliasOutput: balances are below dust threshold")
	}
	if a.stateAddress == nil {
		return xerrors.New("AliasOutput: state address must not be nil")
	}
	if a.IsOrigin() && a.stateIndex != 0 {
		return xerrors.New("AliasOutput: origin must have stateIndex == 0")
	}
	// a.aliasAddress is not set if the output is origin. It is only set after the output has been included in a tx, and
	// its outputID is known. To cover this edge case, TransactionFromMarshalUtil() performs the two checks below after
	// the ID has been set.
	if a.GetStateAddress().Equals(&a.aliasAddress) {
		return xerrors.New("state address cannot be the output's own alias address")
	}
	if a.GetGoverningAddress().Equals(&a.aliasAddress) {
		return xerrors.New("governing address cannot be the output's own alias address")
	}
	if len(a.stateData) > MaxOutputPayloadSize {
		return xerrors.Errorf("AliasOutput: size of the stateData (%d) exceeds maximum allowed (%d)",
			len(a.stateData), MaxOutputPayloadSize)
	}
	if len(a.governanceMetadata) > MaxOutputPayloadSize {
		return xerrors.Errorf("AliasOutput: size of the governance metadata (%d) exceeds maximum allowed (%d)",
			len(a.governanceMetadata), MaxOutputPayloadSize)
	}
	if len(a.immutableData) > MaxOutputPayloadSize {
		return xerrors.Errorf("AliasOutput: size of the immutableData (%d) exceeds maximum allowed (%d)",
			len(a.immutableData), MaxOutputPayloadSize)
	}
	if !a.isDelegated && !a.delegationTimelock.IsZero() {
		return xerrors.Errorf("AliasOutput: delegation timelock is present, but output is not delegated")
	}
	return nil
}

// mustValidate internal validity assertion
func (a *AliasOutput) mustValidate() {
	if err := a.checkBasicValidity(); err != nil {
		panic(err)
	}
}

// mustFlags produces flags for serialization
func (a *AliasOutput) mustFlags() bitmask.BitMask {
	a.mustValidate()
	var ret bitmask.BitMask
	if a.isOrigin {
		ret = ret.SetBit(flagAliasOutputIsOrigin)
	}
	if a.isGovernanceUpdate {
		ret = ret.SetBit(flagAliasOutputGovernanceUpdate)
	}
	if len(a.immutableData) > 0 {
		ret = ret.SetBit(flagAliasOutputImmutableDataPresent)
	}
	if len(a.stateData) > 0 {
		ret = ret.SetBit(flagAliasOutputStateDataPresent)
	}
	if a.governingAddress != nil {
		ret = ret.SetBit(flagAliasOutputGovernanceSet)
	}
	if len(a.governanceMetadata) > 0 {
		ret = ret.SetBit(flagAliasOutputGovernanceMetadataPresent)
	}
	if a.isDelegated {
		ret = ret.SetBit(flagAliasOutputDelegationConstraint)
	}
	if !a.delegationTimelock.IsZero() {
		ret = ret.SetBit(flagAliasOutputDelegationTimelockPresent)
	}
	return ret
}

// findChainedOutputAndCheckFork finds corresponding chained output.
// If it is not unique, returns an error
// If there's no such output, return nil and no error
func (a *AliasOutput) findChainedOutputAndCheckFork(tx *Transaction) (*AliasOutput, error) {
	var ret *AliasOutput
	aliasAddress := a.GetAliasAddress()
	for _, out := range tx.Essence().Outputs() {
		if out.Type() != AliasOutputType {
			continue
		}
		outAlias := out.(*AliasOutput)
		if !aliasAddress.Equals(outAlias.GetAliasAddress()) {
			continue
		}
		if ret != nil {
			return nil, xerrors.Errorf("duplicated alias output: %s", aliasAddress.String())
		}
		ret = outAlias
	}
	return ret, nil
}

// equalColoredBalances utility to compare colored balances
func equalColoredBalances(b1, b2 *ColoredBalances) bool {
	allColors := make(map[Color]bool)
	b1.ForEach(func(col Color, bal uint64) bool {
		allColors[col] = true
		return true
	})
	b2.ForEach(func(col Color, bal uint64) bool {
		allColors[col] = true
		return true
	})
	for col := range allColors {
		v1, ok1 := b1.Get(col)
		v2, ok2 := b2.Get(col)
		if ok1 != ok2 || v1 != v2 {
			return false
		}
	}
	return true
}

// IsAboveDustThreshold internal utility to check if balances pass dust constraint
func IsAboveDustThreshold(m map[Color]uint64) bool {
	if iotas, ok := m[ColorIOTA]; ok && iotas >= DustThresholdAliasOutputIOTA {
		return true
	}
	return false
}

// IsExactDustMinimum checks if colored balances are exactly what is required by dust constraint
func IsExactDustMinimum(b *ColoredBalances) bool {
	bals := b.Map()
	if len(bals) != 1 {
		return false
	}
	bal, ok := bals[ColorIOTA]
	if !ok || bal != DustThresholdAliasOutputIOTA {
		return false
	}
	return true
}

// validateTransition enforces transition constraints between input and output chain outputs
func (a *AliasOutput) validateTransition(chained *AliasOutput, tx *Transaction) error {
	// enforce immutability of alias address and immutable data
	if !a.GetAliasAddress().Equals(chained.GetAliasAddress()) {
		return xerrors.New("AliasOutput: can't modify alias address")
	}
	if !bytes.Equal(a.immutableData, chained.immutableData) {
		return xerrors.New("AliasOutput: can't modify immutable data")
	}
	// depending on update type, enforce valid transition
	if chained.isGovernanceUpdate {
		// GOVERNANCE TRANSITION
		// should not modify state data
		if !bytes.Equal(a.stateData, chained.stateData) {
			return xerrors.New("AliasOutput: state data is not unlocked for modification")
		}
		// should not modify state index
		if a.stateIndex != chained.stateIndex {
			return xerrors.New("AliasOutput: state index is not unlocked for modification")
		}
		// should not modify tokens
		if !equalColoredBalances(a.balances, chained.balances) {
			return xerrors.New("AliasOutput: tokens are not unlocked for modification")
		}
		// if delegation timelock is set and active, governance transition is invalid
		// It means delegating party can't take funds back before timelock deadline
		if a.IsDelegated() && a.DelegationTimeLockedNow(tx.Essence().Timestamp()) {
			return xerrors.Errorf("AliasOutput: governance transition not allowed until %s, transaction timestamp is: %s",
				a.delegationTimelock.String(), tx.Essence().Timestamp().String())
		}
		// can modify state address
		// can modify governing address
		// can modify governance metadata
		// can modify delegation status
		// can modify delegation timelock
	} else {
		// STATE TRANSITION
		// can modify state data
		// should increment state index
		if a.stateIndex+1 != chained.stateIndex {
			return xerrors.Errorf("AliasOutput: expected state index is %d found %d", a.stateIndex+1, chained.stateIndex)
		}
		// can modify tokens
		// should not modify stateAddress
		if !a.stateAddress.Equals(chained.stateAddress) {
			return xerrors.New("AliasOutput: state address is not unlocked for modification")
		}
		// should not modify governing address
		if a.IsSelfGoverned() != chained.IsSelfGoverned() ||
			(a.governingAddress != nil && !a.governingAddress.Equals(chained.governingAddress)) {
			return xerrors.New("AliasOutput: governing address is not unlocked for modification")
		}
		// should not modify governance metadata
		if !bytes.Equal(a.governanceMetadata, chained.governanceMetadata) {
			return xerrors.New("AliasOutput: governance metadata is not unlocked for modification")
		}
		// should not modify token balances if delegation constraint is set
		if a.IsDelegated() && !equalColoredBalances(a.balances, chained.balances) {
			return xerrors.New("AliasOutput: delegated output funds can't be changed")
		}
		// should not modify delegation status in state transition
		if a.IsDelegated() != chained.IsDelegated() {
			return xerrors.New("AliasOutput: delegation status can't be changed")
		}
		// should not modify delegation timelock
		if !a.DelegationTimelock().Equal(chained.DelegationTimelock()) {
			return xerrors.New("AliasOutput: delegation timelock can't be changed")
		}
		// can only be accepted:
		//    - if no delegation timelock, state update can happen whenever
		//    - if delegation timelock is present, need to check if the timelock is active, otherwise state update not allowed
		if a.IsDelegated() && !a.DelegationTimelock().IsZero() && !a.DelegationTimeLockedNow(tx.Essence().Timestamp()) {
			return xerrors.Errorf("AliasOutput: state transition of delegated output not allowed after %s, transaction timestamp is %s",
				a.delegationTimelock.String(), tx.Essence().Timestamp().String())
		}
	}
	return nil
}

// validateDestroyTransitionNow check validity if input is not chained (destroyed)
func (a *AliasOutput) validateDestroyTransitionNow(nowis time.Time) error {
	if !a.IsDelegated() && !IsExactDustMinimum(a.balances) {
		// if the output is delegated, it can be destroyed with more than minimum balance
		return xerrors.New("AliasOutput: didn't find chained output and there are more tokens then upper limit for non-delegated alias destruction")
	}
	if a.IsDelegated() && a.DelegationTimeLockedNow(nowis) {
		return xerrors.New("AliasOutput: didn't find expected chained output for delegated output")
	}
	return nil
}

// unlockedGovernanceTransitionByAliasIndex unlocks one step of alias dereference for governance transition
func (a *AliasOutput) unlockedGovernanceTransitionByAliasIndex(tx *Transaction, refIndex uint16, inputs []Output) (bool, error) {
	// when output is self governed, a.GetGoverningAddress() returns the state address
	if a.GetGoverningAddress().Type() != AliasAddressType {
		return false, xerrors.New("AliasOutput: expected governing address of AliasAddress type")
	}
	if int(refIndex) > len(inputs) {
		return false, xerrors.New("AliasOutput: wrong alias reference index")
	}
	refInput, ok := inputs[refIndex].(*AliasOutput)
	if !ok {
		return false, xerrors.New("AliasOutput: the referenced output is not of AliasOutput type")
	}
	if !refInput.GetAliasAddress().Equals(a.GetGoverningAddress().(*AliasAddress)) {
		return false, xerrors.New("AliasOutput: wrong alias reference address")
	}
	// the referenced output must be unlocked for state update
	return !refInput.hasToBeUnlockedForGovernanceUpdate(tx), nil
}

// unlockedStateTransitionByAliasIndex unlocks one step of alias dereference for state transition
func (a *AliasOutput) unlockedStateTransitionByAliasIndex(tx *Transaction, refIndex uint16, inputs []Output) (bool, error) {
	// when output is self governed, a.GetGoverningAddress() returns the state address
	if a.GetStateAddress().Type() != AliasAddressType {
		return false, xerrors.New("AliasOutput: expected state address of AliasAddress type")
	}
	if int(refIndex) > len(inputs) {
		return false, xerrors.New("AliasOutput: wrong alias reference index")
	}
	refInput, ok := inputs[refIndex].(*AliasOutput)
	if !ok {
		return false, xerrors.New("AliasOutput: the referenced output is not of AliasOutput type")
	}
	if !refInput.GetAliasAddress().Equals(a.GetStateAddress().(*AliasAddress)) {
		return false, xerrors.New("AliasOutput: wrong alias reference address")
	}
	// the referenced output must be unlocked for state update
	return !refInput.hasToBeUnlockedForGovernanceUpdate(tx), nil
}

// hasToBeUnlockedForGovernanceUpdate finds chained output and checks if it is unlocked governance flags set
// If there's no chained output it means governance unlock is required to destroy the output
func (a *AliasOutput) hasToBeUnlockedForGovernanceUpdate(tx *Transaction) bool {
	chained, err := a.findChainedOutputAndCheckFork(tx)
	if err != nil {
		return false
	}
	if chained == nil {
		// the corresponding chained output not found, it means it is being destroyed,
		// for this we need governance unlock
		return true
	}
	return chained.isGovernanceUpdate
}

// code contract (make sure the type implements all required methods)
var _ Output = &AliasOutput{}

// endregion ///////////////////////////////////////////////////////////////////////////////////////////////////////////

// region ExtendedLockedOutput /////////////////////////////////////////////////////////////////////////////////////////////////

// ExtendedLockedOutput is an Extension of SigLockedColoredOutput. If extended options not enabled,
// it behaves as SigLockedColoredOutput.
// In addition it has options:
// - fallback address and fallback timeout
// - can be unlocked by AliasUnlockBlock (if address is of AliasAddress type)
// - can be time locked until deadline
// - data payload for arbitrary metadata (size limits apply)
type ExtendedLockedOutput struct {
	id       OutputID
	idMutex  sync.RWMutex
	balances *ColoredBalances
	address  Address // any address type

	// optional part
	// Fallback address after timeout. If nil, fallback action not set
	fallbackAddress  Address
	fallbackDeadline time.Time

	// Deadline since when output can be unlocked
	timelock time.Time

	// any attached data (subject to size limits)
	payload []byte

	objectstorage.StorableObjectFlags
}

const (
	flagExtendedLockedOutputFallbackPresent = uint(iota)
	flagExtendedLockedOutputTimeLockPresent
	flagExtendedLockedOutputPayloadPresent
)

// NewExtendedLockedOutput is the constructor for a ExtendedLockedOutput.
func NewExtendedLockedOutput(balances map[Color]uint64, address Address) *ExtendedLockedOutput {
	return &ExtendedLockedOutput{
		balances: NewColoredBalances(balances),
		address:  address.Clone(),
	}
}

// WithFallbackOptions adds fallback options to the output and returns the updated version.
func (o *ExtendedLockedOutput) WithFallbackOptions(addr Address, deadline time.Time) *ExtendedLockedOutput {
	if addr != nil {
		o.fallbackAddress = addr.Clone()
	} else {
		o.fallbackAddress = nil
	}
	o.fallbackDeadline = deadline
	return o
}

// WithTimeLock adds timelock to the output and returns the updated version.
func (o *ExtendedLockedOutput) WithTimeLock(timelock time.Time) *ExtendedLockedOutput {
	o.timelock = timelock
	return o
}

// SetPayload sets the payload field of the output.
func (o *ExtendedLockedOutput) SetPayload(data []byte) error {
	if len(data) > MaxOutputPayloadSize {
		return xerrors.Errorf("ExtendedLockedOutput: data payload size (%d bytes) is bigger than maximum allowed (%d bytes)", len(data), MaxOutputPayloadSize)
	}
	o.payload = make([]byte, len(data))
	copy(o.payload, data)
	return nil
}

// ExtendedOutputFromBytes unmarshals a ExtendedLockedOutput from a sequence of bytes.
func ExtendedOutputFromBytes(data []byte) (output *ExtendedLockedOutput, consumedBytes int, err error) {
	marshalUtil := marshalutil.New(data)
	if output, err = ExtendedOutputFromMarshalUtil(marshalUtil); err != nil {
		err = xerrors.Errorf("failed to parse ExtendedLockedOutput from MarshalUtil: %w", err)
		return
	}
	consumedBytes = marshalUtil.ReadOffset()

	return
}

// ExtendedOutputFromMarshalUtil unmarshals a ExtendedLockedOutput using a MarshalUtil (for easier unmarshaling).
func ExtendedOutputFromMarshalUtil(marshalUtil *marshalutil.MarshalUtil) (output *ExtendedLockedOutput, err error) {
	outputType, err := marshalUtil.ReadByte()
	if err != nil {
		err = xerrors.Errorf("failed to parse OutputType (%v): %w", err, cerrors.ErrParseBytesFailed)
		return
	}
	if OutputType(outputType) != ExtendedLockedOutputType {
		err = xerrors.Errorf("invalid OutputType (%X): %w", outputType, cerrors.ErrParseBytesFailed)
		return
	}

	output = &ExtendedLockedOutput{}
	if output.balances, err = ColoredBalancesFromMarshalUtil(marshalUtil); err != nil {
		err = xerrors.Errorf("failed to parse ColoredBalances: %w", err)
		return
	}
	if output.address, err = AddressFromMarshalUtil(marshalUtil); err != nil {
		err = xerrors.Errorf("failed to parse Address (%v): %w", err, cerrors.ErrParseBytesFailed)
		return
	}
	var flagsByte byte
	if flagsByte, err = marshalUtil.ReadByte(); err != nil {
		err = xerrors.Errorf("failed to parse flags (%v): %w", err, cerrors.ErrParseBytesFailed)
		return
	}
	flags := bitmask.BitMask(flagsByte)
	if flags.HasBit(flagExtendedLockedOutputFallbackPresent) {
		if output.fallbackAddress, err = AddressFromMarshalUtil(marshalUtil); err != nil {
			err = xerrors.Errorf("failed to parse fallbackAddress (%v): %w", err, cerrors.ErrParseBytesFailed)
			return
		}
		if output.fallbackDeadline, err = marshalUtil.ReadTime(); err != nil {
			err = xerrors.Errorf("failed to parse fallbackTimeout (%v): %w", err, cerrors.ErrParseBytesFailed)
			return
		}
	}
	if flags.HasBit(flagExtendedLockedOutputTimeLockPresent) {
		if output.timelock, err = marshalUtil.ReadTime(); err != nil {
			err = xerrors.Errorf("failed to parse timelock (%v): %w", err, cerrors.ErrParseBytesFailed)
			return
		}
	}
	if flags.HasBit(flagExtendedLockedOutputPayloadPresent) {
		var size uint16
		size, err = marshalUtil.ReadUint16()
		if err != nil {
			err = xerrors.Errorf("failed to parse payload size (%v): %w", err, cerrors.ErrParseBytesFailed)
			return
		}
		output.payload, err = marshalUtil.ReadBytes(int(size))
		if err != nil {
			err = xerrors.Errorf("failed to parse payload (%v): %w", err, cerrors.ErrParseBytesFailed)
			return
		}
	}
	return output, nil
}

// compressFlags examines the optional fields of the output and returns the combined flags as a byte.
func (o *ExtendedLockedOutput) compressFlags() bitmask.BitMask {
	var ret bitmask.BitMask
	if o.fallbackAddress != nil {
		ret = ret.SetBit(flagExtendedLockedOutputFallbackPresent)
	}
	if !o.timelock.IsZero() {
		ret = ret.SetBit(flagExtendedLockedOutputTimeLockPresent)
	}
	if len(o.payload) > 0 {
		ret = ret.SetBit(flagExtendedLockedOutputPayloadPresent)
	}
	return ret
}

// ID returns the identifier of the Output that is used to address the Output in the UTXODAG.
func (o *ExtendedLockedOutput) ID() OutputID {
	o.idMutex.RLock()
	defer o.idMutex.RUnlock()

	return o.id
}

// SetID allows to set the identifier of the Output. We offer a setter for the property since Outputs that are
// created to become part of a transaction usually do not have an identifier, yet as their identifier depends on
// the TransactionID that is only determinable after the Transaction has been fully constructed. The ID is therefore
// only accessed when the Output is supposed to be persisted by the node.
func (o *ExtendedLockedOutput) SetID(outputID OutputID) Output {
	o.idMutex.Lock()
	defer o.idMutex.Unlock()

	o.id = outputID

	return o
}

// Type returns the type of the Output which allows us to generically handle Outputs of different types.
func (o *ExtendedLockedOutput) Type() OutputType {
	return ExtendedLockedOutputType
}

// Balances returns the funds that are associated with the Output.
func (o *ExtendedLockedOutput) Balances() *ColoredBalances {
	return o.balances
}

// UnlockValid determines if the given Transaction and the corresponding UnlockBlock are allowed to spend the Output.
func (o *ExtendedLockedOutput) UnlockValid(tx *Transaction, unlockBlock UnlockBlock, inputs []Output) (unlockValid bool, err error) {
	if o.TimeLockedNow(tx.Essence().Timestamp()) {
		return false, nil
	}
	addr := o.UnlockAddressNow(tx.Essence().Timestamp())

	switch blk := unlockBlock.(type) {
	case *SignatureUnlockBlock:
		// unlocking by signature
		unlockValid = blk.AddressSignatureValid(addr, tx.Essence().Bytes())

	case *AliasUnlockBlock:
		// unlocking by alias reference. The unlock is valid if:
		// - referenced alias output has same alias address
		// - it is not unlocked for governance
		if addr.Type() != AliasAddressType {
			return false, xerrors.Errorf("ExtendedLockedOutput: %s address can't be unlocked by alias reference", addr.Type().String())
		}
		refAliasOutput, isAlias := inputs[blk.AliasInputIndex()].(*AliasOutput)
		if !isAlias {
			return false, xerrors.New("ExtendedLockedOutput: referenced input must be AliasOutput")
		}
		if !addr.Equals(refAliasOutput.GetAliasAddress()) {
			return false, xerrors.New("ExtendedLockedOutput: wrong alias referenced")
		}
		unlockValid = !refAliasOutput.hasToBeUnlockedForGovernanceUpdate(tx)

	default:
		err = xerrors.Errorf("ExtendedLockedOutput: unsupported unlock block type: %w", cerrors.ErrParseBytesFailed)
	}
	return unlockValid, err
}

// Address returns the Address that the Output is associated to.
func (o *ExtendedLockedOutput) Address() Address {
	return o.address
}

// FallbackAddress returns the fallback address that the Output is associated to.
func (o *ExtendedLockedOutput) FallbackAddress() (addy Address) {
	if o.fallbackAddress == nil {
		return
	}
	return o.fallbackAddress
}

// Input returns an Input that references the Output.
func (o *ExtendedLockedOutput) Input() Input {
	if o.ID() == EmptyOutputID {
		panic("ExtendedLockedOutput: Outputs that haven't been assigned an ID, yet cannot be converted to an Input")
	}

	return NewUTXOInput(o.ID())
}

// Clone creates a copy of the Output.
func (o *ExtendedLockedOutput) Clone() Output {
	ret := &ExtendedLockedOutput{
		balances: o.balances.Clone(),
		address:  o.address.Clone(),
	}
	copy(ret.id[:], o.id[:])
	if o.fallbackAddress != nil {
		ret.fallbackAddress = o.fallbackAddress.Clone()
	}
	if !o.fallbackDeadline.IsZero() {
		ret.fallbackDeadline = o.fallbackDeadline
	}
	if !o.timelock.IsZero() {
		ret.timelock = o.timelock
	}
	if o.payload != nil {
		ret.payload = make([]byte, len(o.payload))
		copy(ret.payload, o.payload)
	}
	return ret
}

// UpdateMintingColor replaces the ColorMint in the balances of the Output with the hash of the OutputID. It returns a
// copy of the original Output with the modified balances.
func (o *ExtendedLockedOutput) UpdateMintingColor() Output {
	coloredBalances := o.Balances().Map()
	if mintedCoins, mintedCoinsExist := coloredBalances[ColorMint]; mintedCoinsExist {
		delete(coloredBalances, ColorMint)
		coloredBalances[Color(blake2b.Sum256(o.ID().Bytes()))] = mintedCoins
	}
	updatedOutput := NewExtendedLockedOutput(coloredBalances, o.Address()).
		WithFallbackOptions(o.fallbackAddress, o.fallbackDeadline).
		WithTimeLock(o.timelock)
	if err := updatedOutput.SetPayload(o.payload); err != nil {
		panic(xerrors.Errorf("UpdateMintingColor: %v", err))
	}
	updatedOutput.SetID(o.ID())

	return updatedOutput
}

// Bytes returns a marshaled version of the Output.
func (o *ExtendedLockedOutput) Bytes() []byte {
	return o.ObjectStorageValue()
}

// Update is disabled and panics if it ever gets called - it is required to match the StorableObject interface.
func (o *ExtendedLockedOutput) Update(objectstorage.StorableObject) {
	panic("ExtendedLockedOutput: updates disabled")
}

// ObjectStorageKey returns the key that is used to store the object in the database. It is required to match the
// StorableObject interface.
func (o *ExtendedLockedOutput) ObjectStorageKey() []byte {
	return o.id.Bytes()
}

// ObjectStorageValue marshals the Output into a sequence of bytes. The ID is not serialized here as it is only used as
// a key in the ObjectStorage.
func (o *ExtendedLockedOutput) ObjectStorageValue() []byte {
	flags := o.compressFlags()
	ret := marshalutil.New().
		WriteByte(byte(ExtendedLockedOutputType)).
		WriteBytes(o.balances.Bytes()).
		WriteBytes(o.address.Bytes()).
		WriteByte(byte(flags))
	if flags.HasBit(flagExtendedLockedOutputFallbackPresent) {
		ret.WriteBytes(o.fallbackAddress.Bytes()).
			WriteTime(o.fallbackDeadline)
	}
	if flags.HasBit(flagExtendedLockedOutputTimeLockPresent) {
		ret.WriteTime(o.timelock)
	}
	if flags.HasBit(flagExtendedLockedOutputPayloadPresent) {
		ret.WriteUint16(uint16(len(o.payload))).
			WriteBytes(o.payload)
	}
	return ret.Bytes()
}

// Compare offers a comparator for Outputs which returns -1 if the other Output is bigger, 1 if it is smaller and 0 if
// they are the same.
func (o *ExtendedLockedOutput) Compare(other Output) int {
	return bytes.Compare(o.Bytes(), other.Bytes())
}

// String returns a human readable version of the Output.
func (o *ExtendedLockedOutput) String() string {
	return stringify.Struct("ExtendedLockedOutput",
		stringify.StructField("id", o.ID()),
		stringify.StructField("address", o.address),
		stringify.StructField("balances", o.balances),
		stringify.StructField("fallbackAddress", o.fallbackAddress),
		stringify.StructField("fallbackDeadline", o.fallbackDeadline),
		stringify.StructField("timelock", o.timelock),
	)
}

// GetPayload return a data payload associated with the output
func (o *ExtendedLockedOutput) GetPayload() []byte {
	return o.payload
}

// TimeLock is a time after which output can be unlocked
func (o *ExtendedLockedOutput) TimeLock() time.Time {
	return o.timelock
}

// TimeLockedNow checks if output is unlocked for the specific moment
func (o *ExtendedLockedOutput) TimeLockedNow(nowis time.Time) bool {
	return o.TimeLock().After(nowis)
}

// FallbackOptions returns fallback options of the output. The address is nil if fallback options are not set
func (o *ExtendedLockedOutput) FallbackOptions() (Address, time.Time) {
	return o.fallbackAddress, o.fallbackDeadline
}

// UnlockAddressNow return unlock address which is valid for the specific moment of time
func (o *ExtendedLockedOutput) UnlockAddressNow(nowis time.Time) Address {
	if o.fallbackAddress == nil {
		return o.address
	}
	if nowis.After(o.fallbackDeadline) {
		return o.fallbackAddress
	}
	return o.address
}

// code contract (make sure the type implements all required methods)
var _ Output = &ExtendedLockedOutput{}

// endregion ///////////////////////////////////////////////////////////////////////////////////////////////////////////

// region CachedOutput /////////////////////////////////////////////////////////////////////////////////////////////////

// CachedOutput is a wrapper for the generic CachedObject returned by the object storage that overrides the accessor
// methods with a type-casted one.
type CachedOutput struct {
	objectstorage.CachedObject
}

// Retain marks the CachedObject to still be in use by the program.
func (c *CachedOutput) Retain() *CachedOutput {
	return &CachedOutput{c.CachedObject.Retain()}
}

// Unwrap is the type-casted equivalent of Get. It returns nil if the object does not exist.
func (c *CachedOutput) Unwrap() Output {
	untypedObject := c.Get()
	if untypedObject == nil {
		return nil
	}

	typedObject := untypedObject.(Output)
	if typedObject == nil || typedObject.IsDeleted() {
		return nil
	}

	return typedObject
}

// Consume unwraps the CachedObject and passes a type-casted version to the consumer (if the object is not empty - it
// exists). It automatically releases the object when the consumer finishes.
func (c *CachedOutput) Consume(consumer func(output Output), forceRelease ...bool) (consumed bool) {
	return c.CachedObject.Consume(func(object objectstorage.StorableObject) {
		consumer(object.(Output))
	}, forceRelease...)
}

// String returns a human readable version of the CachedOutput.
func (c *CachedOutput) String() string {
	return stringify.Struct("CachedOutput",
		stringify.StructField("CachedObject", c.Unwrap()),
	)
}

// endregion ///////////////////////////////////////////////////////////////////////////////////////////////////////////

// region CachedOutputs ////////////////////////////////////////////////////////////////////////////////////////////////

// CachedOutputs represents a collection of CachedOutput objects.
type CachedOutputs []*CachedOutput

// Unwrap is the type-casted equivalent of Get. It returns a slice of unwrapped objects with the object being nil if it
// does not exist.
func (c CachedOutputs) Unwrap() (unwrappedOutputs Outputs) {
	unwrappedOutputs = make(Outputs, len(c))
	for i, cachedOutput := range c {
		untypedObject := cachedOutput.Get()
		if untypedObject == nil {
			continue
		}

		typedObject := untypedObject.(Output)
		if typedObject == nil || typedObject.IsDeleted() {
			continue
		}

		unwrappedOutputs[i] = typedObject
	}

	return
}

// Consume iterates over the CachedObjects, unwraps them and passes a type-casted version to the consumer (if the object
// is not empty - it exists). It automatically releases the object when the consumer finishes. It returns true, if at
// least one object was consumed.
func (c CachedOutputs) Consume(consumer func(output Output), forceRelease ...bool) (consumed bool) {
	for _, cachedOutput := range c {
		consumed = cachedOutput.Consume(consumer, forceRelease...) || consumed
	}

	return
}

// Release is a utility function that allows us to release all CachedObjects in the collection.
func (c CachedOutputs) Release(force ...bool) {
	for _, cachedOutput := range c {
		cachedOutput.Release(force...)
	}
}

// String returns a human readable version of the CachedOutputs.
func (c CachedOutputs) String() string {
	structBuilder := stringify.StructBuilder("CachedOutputs")
	for i, cachedOutput := range c {
		structBuilder.AddField(stringify.StructField(strconv.Itoa(i), cachedOutput))
	}

	return structBuilder.String()
}

// endregion ///////////////////////////////////////////////////////////////////////////////////////////////////////////

// region OutputMetadata ///////////////////////////////////////////////////////////////////////////////////////////////

// OutputMetadata contains additional Output information that are derived from the local perception of the node.
type OutputMetadata struct {
	id                      OutputID
	branchID                BranchID
	branchIDMutex           sync.RWMutex
	solid                   bool
	solidMutex              sync.RWMutex
	solidificationTime      time.Time
	solidificationTimeMutex sync.RWMutex
	consumerCount           int
	firstConsumer           TransactionID
	consumerMutex           sync.RWMutex
	finalized               bool
	finalizedMutex          sync.RWMutex

	objectstorage.StorableObjectFlags
}

// NewOutputMetadata creates a new empty OutputMetadata object.
func NewOutputMetadata(outputID OutputID) *OutputMetadata {
	return &OutputMetadata{
		id: outputID,
	}
}

// OutputMetadataFromBytes unmarshals an OutputMetadata object from a sequence of bytes.
func OutputMetadataFromBytes(bytes []byte) (outputMetadata *OutputMetadata, consumedBytes int, err error) {
	marshalUtil := marshalutil.New(bytes)
	if outputMetadata, err = OutputMetadataFromMarshalUtil(marshalUtil); err != nil {
		err = errors.Errorf("failed to parse OutputMetadata from MarshalUtil: %w", err)
		return
	}
	consumedBytes = marshalUtil.ReadOffset()

	return
}

// OutputMetadataFromMarshalUtil unmarshals an OutputMetadata object using a MarshalUtil (for easier unmarshaling).
func OutputMetadataFromMarshalUtil(marshalUtil *marshalutil.MarshalUtil) (outputMetadata *OutputMetadata, err error) {
	outputMetadata = &OutputMetadata{}
	if outputMetadata.id, err = OutputIDFromMarshalUtil(marshalUtil); err != nil {
		err = errors.Errorf("failed to parse OutputID: %w", err)
		return
	}
	if outputMetadata.branchID, err = BranchIDFromMarshalUtil(marshalUtil); err != nil {
		err = errors.Errorf("failed to parse BranchID: %w", err)
		return
	}
	if outputMetadata.solid, err = marshalUtil.ReadBool(); err != nil {
		err = errors.Errorf("failed to parse solid flag (%v): %w", err, cerrors.ErrParseBytesFailed)
		return
	}
	if outputMetadata.solidificationTime, err = marshalUtil.ReadTime(); err != nil {
		err = errors.Errorf("failed to parse solidification time (%v): %w", err, cerrors.ErrParseBytesFailed)
		return
	}
	consumerCount, err := marshalUtil.ReadUint64()
	if err != nil {
		err = errors.Errorf("failed to parse consumer count (%v): %w", err, cerrors.ErrParseBytesFailed)
		return
	}
	outputMetadata.consumerCount = int(consumerCount)
	if outputMetadata.firstConsumer, err = TransactionIDFromMarshalUtil(marshalUtil); err != nil {
		err = errors.Errorf("failed to parse first consumer: %w", err)
		return
	}
	if outputMetadata.finalized, err = marshalUtil.ReadBool(); err != nil {
		err = errors.Errorf("failed to parse finalized flag (%v): %w", err, cerrors.ErrParseBytesFailed)
		return
	}

	return
}

// OutputMetadataFromObjectStorage restores an OutputMetadata object that was stored in the ObjectStorage.
func OutputMetadataFromObjectStorage(key []byte, data []byte) (outputMetadata objectstorage.StorableObject, err error) {
	if outputMetadata, _, err = OutputMetadataFromBytes(byteutils.ConcatBytes(key, data)); err != nil {
		err = errors.Errorf("failed to parse OutputMetadata from bytes: %w", err)
		return
	}

	return
}

// ID returns the OutputID of the Output that the OutputMetadata belongs to.
func (o *OutputMetadata) ID() OutputID {
	return o.id
}

// BranchID returns the identifier of the Branch that the Output was booked in.
func (o *OutputMetadata) BranchID() BranchID {
	o.branchIDMutex.RLock()
	defer o.branchIDMutex.RUnlock()

	return o.branchID
}

// SetBranchID sets the identifier of the Branch that the Output was booked in.
func (o *OutputMetadata) SetBranchID(branchID BranchID) (modified bool) {
	o.branchIDMutex.Lock()
	defer o.branchIDMutex.Unlock()

	if o.branchID == branchID {
		return
	}

	o.branchID = branchID
	o.SetModified()
	modified = true

	return
}

// Solid returns true if the Output has been marked as solid.
func (o *OutputMetadata) Solid() bool {
	o.solidMutex.RLock()
	defer o.solidMutex.RUnlock()

	return o.solid
}

// SetSolid updates the solid flag of the Output. It returns true if the solid flag was modified and updates the
// solidification time if the Output was marked as solid.
func (o *OutputMetadata) SetSolid(solid bool) (modified bool) {
	o.solidMutex.Lock()
	defer o.solidMutex.Unlock()

	if o.solid == solid {
		return
	}

	if solid {
		o.solidificationTimeMutex.Lock()
		o.solidificationTime = time.Now()
		o.solidificationTimeMutex.Unlock()
	}

	o.solid = solid
	o.SetModified()
	modified = true

	return
}

// SolidificationTime returns the time when the Output was marked as solid.
func (o *OutputMetadata) SolidificationTime() time.Time {
	o.solidificationTimeMutex.RLock()
	defer o.solidificationTimeMutex.RUnlock()

	return o.solidificationTime
}

// ConsumerCount returns the number of transactions that have spent the Output.
func (o *OutputMetadata) ConsumerCount() int {
	o.consumerMutex.RLock()
	defer o.consumerMutex.RUnlock()

	return o.consumerCount
}

// RegisterConsumer increases the consumer count of an Output and stores the first Consumer that was ever registered. It
// returns the previous consumer count.
func (o *OutputMetadata) RegisterConsumer(consumer TransactionID) (previousConsumerCount int) {
	o.consumerMutex.Lock()
	defer o.consumerMutex.Unlock()

	if previousConsumerCount = o.consumerCount; previousConsumerCount == 0 {
		o.firstConsumer = consumer
	}
	o.consumerCount++
	o.SetModified()

	return
}

// FirstConsumer returns the first TransactionID that ever spent the Output.
func (o *OutputMetadata) FirstConsumer() TransactionID {
	o.consumerMutex.RLock()
	defer o.consumerMutex.RUnlock()

	return o.firstConsumer
}

// Finalized returns a boolean flag that indicates if the Transaction has been finalized regarding its decision of being
// included in the ledger state.
func (o *OutputMetadata) Finalized() (finalized bool) {
	o.finalizedMutex.RLock()
	defer o.finalizedMutex.RUnlock()

	return o.finalized
}

// SetFinalized updates the finalized flag of the Transaction. It returns true if the lazy booked flag was modified.
func (o *OutputMetadata) SetFinalized(finalized bool) (modified bool) {
	o.finalizedMutex.Lock()
	defer o.finalizedMutex.Unlock()

	if o.finalized == finalized {
		return
	}

	o.finalized = finalized
	o.SetModified()
	modified = true

	return
}

// Bytes marshals the OutputMetadata into a sequence of bytes.
func (o *OutputMetadata) Bytes() []byte {
	return byteutils.ConcatBytes(o.ObjectStorageKey(), o.ObjectStorageValue())
}

// String returns a human readable version of the OutputMetadata.
func (o *OutputMetadata) String() string {
	return stringify.Struct("OutputMetadata",
		stringify.StructField("id", o.ID()),
		stringify.StructField("branchID", o.BranchID()),
		stringify.StructField("solid", o.Solid()),
		stringify.StructField("solidificationTime", o.SolidificationTime()),
		stringify.StructField("consumerCount", o.ConsumerCount()),
		stringify.StructField("firstConsumer", o.FirstConsumer()),
		stringify.StructField("finalized", o.Finalized()),
	)
}

// Update is disabled and panics if it ever gets called - it is required to match the StorableObject interface.
func (o *OutputMetadata) Update(objectstorage.StorableObject) {
	panic("updates disabled")
}

// ObjectStorageKey returns the key that is used to store the object in the database. It is required to match the
// StorableObject interface.
func (o *OutputMetadata) ObjectStorageKey() []byte {
	return o.id.Bytes()
}

// ObjectStorageValue marshals the OutputMetadata into a sequence of bytes. The ID is not serialized here as it is only
// used as a key in the ObjectStorage.
func (o *OutputMetadata) ObjectStorageValue() []byte {
	return marshalutil.New().
		Write(o.BranchID()).
		WriteBool(o.Solid()).
		WriteTime(o.SolidificationTime()).
		WriteUint64(uint64(o.ConsumerCount())).
		Write(o.FirstConsumer()).
		WriteBool(o.Finalized()).
		Bytes()
}

// code contract (make sure the type implements all required methods)
var _ objectstorage.StorableObject = &OutputMetadata{}

// endregion ///////////////////////////////////////////////////////////////////////////////////////////////////////////

// region OutputsMetadata //////////////////////////////////////////////////////////////////////////////////////////////

// OutputsMetadata represents a list of OutputMetadata objects.
type OutputsMetadata []*OutputMetadata

// OutputIDs returns the OutputIDs of the Outputs in the list.
func (o OutputsMetadata) OutputIDs() (outputIDs []OutputID) {
	outputIDs = make([]OutputID, len(o))
	for i, outputMetadata := range o {
		outputIDs[i] = outputMetadata.ID()
	}

	return
}

// ConflictIDs returns the ConflictIDs that are the equivalent of the OutputIDs in the list.
func (o OutputsMetadata) ConflictIDs() (conflictIDs ConflictIDs) {
	conflictIDsSlice := make([]ConflictID, len(o))
	for i, input := range o {
		conflictIDsSlice[i] = NewConflictID(input.ID())
	}
	conflictIDs = NewConflictIDs(conflictIDsSlice...)

	return
}

// ByID returns a map of OutputsMetadata where the key is the OutputID.
func (o OutputsMetadata) ByID() (outputsMetadataByID OutputsMetadataByID) {
	outputsMetadataByID = make(OutputsMetadataByID)
	for _, outputMetadata := range o {
		outputsMetadataByID[outputMetadata.ID()] = outputMetadata
	}

	return
}

// String returns a human readable version of the OutputsMetadata.
func (o OutputsMetadata) String() string {
	structBuilder := stringify.StructBuilder("OutputsMetadata")
	for i, outputMetadata := range o {
		structBuilder.AddField(stringify.StructField(strconv.Itoa(i), outputMetadata))
	}

	return structBuilder.String()
}

// endregion ///////////////////////////////////////////////////////////////////////////////////////////////////////////

// region OutputsMetadataByID //////////////////////////////////////////////////////////////////////////////////////////

// OutputsMetadataByID represents a map of OutputMetadatas where every OutputMetadata is stored with its corresponding
// OutputID as the key.
type OutputsMetadataByID map[OutputID]*OutputMetadata

// IDs returns the OutputIDs that are used as keys in the collection.
func (o OutputsMetadataByID) IDs() (outputIDs []OutputID) {
	outputIDs = make([]OutputID, 0, len(o))
	for outputID := range o {
		outputIDs = append(outputIDs, outputID)
	}

	return
}

// ConflictIDs turns the list of OutputMetadata objects into their corresponding ConflictIDs.
func (o OutputsMetadataByID) ConflictIDs() (conflictIDs ConflictIDs) {
	conflictIDsSlice := make([]ConflictID, 0, len(o))
	for inputID := range o {
		conflictIDsSlice = append(conflictIDsSlice, NewConflictID(inputID))
	}
	conflictIDs = NewConflictIDs(conflictIDsSlice...)

	return
}

// Filter returns the OutputsMetadataByID that are sharing a set membership with the given Inputs.
func (o OutputsMetadataByID) Filter(outputIDsToInclude []OutputID) (intersectionOfInputs OutputsMetadataByID) {
	intersectionOfInputs = make(OutputsMetadataByID)
	for _, outputID := range outputIDsToInclude {
		if output, exists := o[outputID]; exists {
			intersectionOfInputs[outputID] = output
		}
	}

	return
}

// String returns a human readable version of the OutputsMetadataByID.
func (o OutputsMetadataByID) String() string {
	structBuilder := stringify.StructBuilder("OutputsMetadataByID")
	for id, output := range o {
		structBuilder.AddField(stringify.StructField(id.String(), output))
	}

	return structBuilder.String()
}

// endregion ///////////////////////////////////////////////////////////////////////////////////////////////////////////

// region CachedOutputMetadata /////////////////////////////////////////////////////////////////////////////////////////

// CachedOutputMetadata is a wrapper for the generic CachedObject returned by the object storage that overrides the
// accessor methods with a type-casted one.
type CachedOutputMetadata struct {
	objectstorage.CachedObject
}

// Retain marks the CachedObject to still be in use by the program.
func (c *CachedOutputMetadata) Retain() *CachedOutputMetadata {
	return &CachedOutputMetadata{c.CachedObject.Retain()}
}

// Unwrap is the type-casted equivalent of Get. It returns nil if the object does not exist.
func (c *CachedOutputMetadata) Unwrap() *OutputMetadata {
	untypedObject := c.Get()
	if untypedObject == nil {
		return nil
	}

	typedObject := untypedObject.(*OutputMetadata)
	if typedObject == nil || typedObject.IsDeleted() {
		return nil
	}

	return typedObject
}

// Consume unwraps the CachedObject and passes a type-casted version to the consumer (if the object is not empty - it
// exists). It automatically releases the object when the consumer finishes.
func (c *CachedOutputMetadata) Consume(consumer func(outputMetadata *OutputMetadata), forceRelease ...bool) (consumed bool) {
	return c.CachedObject.Consume(func(object objectstorage.StorableObject) {
		consumer(object.(*OutputMetadata))
	}, forceRelease...)
}

// String returns a human readable version of the CachedOutputMetadata.
func (c *CachedOutputMetadata) String() string {
	return stringify.Struct("CachedOutputMetadata",
		stringify.StructField("CachedObject", c.Unwrap()),
	)
}

// endregion ///////////////////////////////////////////////////////////////////////////////////////////////////////////

// region CachedOutputsMetadata ////////////////////////////////////////////////////////////////////////////////////////

// CachedOutputsMetadata represents a collection of CachedOutputMetadata objects.
type CachedOutputsMetadata []*CachedOutputMetadata

// Unwrap is the type-casted equivalent of Get. It returns a slice of unwrapped objects with the object being nil if it
// does not exist.
func (c CachedOutputsMetadata) Unwrap() (unwrappedOutputs []*OutputMetadata) {
	unwrappedOutputs = make([]*OutputMetadata, len(c))
	for i, cachedOutputMetadata := range c {
		untypedObject := cachedOutputMetadata.Get()
		if untypedObject == nil {
			continue
		}

		typedObject := untypedObject.(*OutputMetadata)
		if typedObject == nil || typedObject.IsDeleted() {
			continue
		}

		unwrappedOutputs[i] = typedObject
	}

	return
}

// Consume iterates over the CachedObjects, unwraps them and passes a type-casted version to the consumer (if the object
// is not empty - it exists). It automatically releases the object when the consumer finishes. It returns true, if at
// least one object was consumed.
func (c CachedOutputsMetadata) Consume(consumer func(consumer *OutputMetadata), forceRelease ...bool) (consumed bool) {
	for _, cachedOutputMetadata := range c {
		consumed = cachedOutputMetadata.Consume(consumer, forceRelease...) || consumed
	}

	return
}

// Release is a utility function that allows us to release all CachedObjects in the collection.
func (c CachedOutputsMetadata) Release(force ...bool) {
	for _, cachedOutputMetadata := range c {
		cachedOutputMetadata.Release(force...)
	}
}

// String returns a human readable version of the CachedOutputsMetadata.
func (c CachedOutputsMetadata) String() string {
	structBuilder := stringify.StructBuilder("CachedOutputsMetadata")
	for i, cachedOutputMetadata := range c {
		structBuilder.AddField(stringify.StructField(strconv.Itoa(i), cachedOutputMetadata))
	}

	return structBuilder.String()
}

// endregion ///////////////////////////////////////////////////////////////////////////////////////////////////////////<|MERGE_RESOLUTION|>--- conflicted
+++ resolved
@@ -9,11 +9,8 @@
 	"sync"
 	"time"
 
-<<<<<<< HEAD
 	"github.com/iotaledger/hive.go/bitmask"
-=======
 	"github.com/cockroachdb/errors"
->>>>>>> e7d5df35
 	"github.com/iotaledger/hive.go/byteutils"
 	"github.com/iotaledger/hive.go/cerrors"
 	"github.com/iotaledger/hive.go/marshalutil"
@@ -82,7 +79,7 @@
 		"ExtendedLockedOutputType":   ExtendedLockedOutputType,
 	}[ot]
 	if !ok {
-		return res, xerrors.New(fmt.Sprintf("unsupported output type: %s", ot))
+		return res, errors.New(fmt.Sprintf("unsupported output type: %s", ot))
 	}
 	return res, nil
 }
@@ -273,12 +270,12 @@
 		}
 	case AliasOutputType:
 		if output, err = AliasOutputFromMarshalUtil(marshalUtil); err != nil {
-			err = xerrors.Errorf("failed to parse AliasOutput: %w", err)
+			err = errors.Errorf("failed to parse AliasOutput: %w", err)
 			return
 		}
 	case ExtendedLockedOutputType:
 		if output, err = ExtendedOutputFromMarshalUtil(marshalUtil); err != nil {
-			err = xerrors.Errorf("failed to parse ExtendedOutput: %w", err)
+			err = errors.Errorf("failed to parse ExtendedOutput: %w", err)
 			return
 		}
 
@@ -642,7 +639,6 @@
 }
 
 // UnlockValid determines if the given Transaction and the corresponding UnlockBlock are allowed to spend the Output.
-<<<<<<< HEAD
 func (s *SigLockedSingleOutput) UnlockValid(tx *Transaction, unlockBlock UnlockBlock, inputs []Output) (unlockValid bool, err error) {
 	switch blk := unlockBlock.(type) {
 	case *SignatureUnlockBlock:
@@ -654,27 +650,19 @@
 		// - referenced alias output has same alias address
 		// - it is not unlocked for governance
 		if s.address.Type() != AliasAddressType {
-			return false, xerrors.Errorf("SigLockedSingleOutput: %s address can't be unlocked by alias reference", s.address.Type().String())
+			return false, errors.Errorf("SigLockedSingleOutput: %s address can't be unlocked by alias reference", s.address.Type().String())
 		}
 		refAliasOutput, isAlias := inputs[blk.AliasInputIndex()].(*AliasOutput)
 		if !isAlias {
-			return false, xerrors.New("SigLockedSingleOutput: referenced input must be AliasOutput")
+			return false, errors.New("SigLockedSingleOutput: referenced input must be AliasOutput")
 		}
 		if !s.address.Equals(refAliasOutput.GetAliasAddress()) {
-			return false, xerrors.New("SigLockedSingleOutput: wrong alias referenced")
+			return false, errors.New("SigLockedSingleOutput: wrong alias referenced")
 		}
 		unlockValid = !refAliasOutput.hasToBeUnlockedForGovernanceUpdate(tx)
-=======
-func (s *SigLockedSingleOutput) UnlockValid(tx *Transaction, unlockBlock UnlockBlock) (unlockValid bool, err error) {
-	signatureUnlockBlock, correctType := unlockBlock.(*SignatureUnlockBlock)
-	if !correctType {
-		err = errors.Errorf("UnlockBlock does not match expected OutputType: %w", cerrors.ErrParseBytesFailed)
-		return
-	}
->>>>>>> e7d5df35
 
 	default:
-		err = xerrors.Errorf("SigLockedSingleOutput: unsupported unlock block type: %w", cerrors.ErrParseBytesFailed)
+		err = errors.Errorf("SigLockedSingleOutput: unsupported unlock block type: %w", cerrors.ErrParseBytesFailed)
 	}
 
 	return
@@ -844,7 +832,6 @@
 }
 
 // UnlockValid determines if the given Transaction and the corresponding UnlockBlock are allowed to spend the Output.
-<<<<<<< HEAD
 func (s *SigLockedColoredOutput) UnlockValid(tx *Transaction, unlockBlock UnlockBlock, inputs []Output) (unlockValid bool, err error) {
 	switch blk := unlockBlock.(type) {
 	case *SignatureUnlockBlock:
@@ -856,27 +843,19 @@
 		// - referenced alias output has same alias address
 		// - it is not unlocked for governance
 		if s.address.Type() != AliasAddressType {
-			return false, xerrors.Errorf("SigLockedColoredOutput: %s address can't be unlocked by alias reference", s.address.Type().String())
+			return false, errors.Errorf("SigLockedColoredOutput: %s address can't be unlocked by alias reference", s.address.Type().String())
 		}
 		refAliasOutput, isAlias := inputs[blk.AliasInputIndex()].(*AliasOutput)
 		if !isAlias {
-			return false, xerrors.New("SigLockedColoredOutput: referenced input must be AliasOutput")
+			return false, errors.New("SigLockedColoredOutput: referenced input must be AliasOutput")
 		}
 		if !s.address.Equals(refAliasOutput.GetAliasAddress()) {
-			return false, xerrors.New("SigLockedColoredOutput: wrong alias referenced")
+			return false, errors.New("SigLockedColoredOutput: wrong alias referenced")
 		}
 		unlockValid = !refAliasOutput.hasToBeUnlockedForGovernanceUpdate(tx)
-=======
-func (s *SigLockedColoredOutput) UnlockValid(tx *Transaction, unlockBlock UnlockBlock) (unlockValid bool, err error) {
-	signatureUnlockBlock, correctType := unlockBlock.(*SignatureUnlockBlock)
-	if !correctType {
-		err = errors.Errorf("UnlockBlock does not match expected OutputType: %w", cerrors.ErrParseBytesFailed)
-		return
-	}
->>>>>>> e7d5df35
 
 	default:
-		err = xerrors.Errorf("SigLockedColoredOutput: unsupported unlock block type: %w", cerrors.ErrParseBytesFailed)
+		err = errors.Errorf("SigLockedColoredOutput: unsupported unlock block type: %w", cerrors.ErrParseBytesFailed)
 	}
 
 	return
@@ -1031,10 +1010,10 @@
 // NewAliasOutputMint creates new AliasOutput as minting output, i.e. the one which does not contain corresponding input.
 func NewAliasOutputMint(balances map[Color]uint64, stateAddr Address, immutableData ...[]byte) (*AliasOutput, error) {
 	if !IsAboveDustThreshold(balances) {
-		return nil, xerrors.New("AliasOutput: colored balances are below dust threshold")
+		return nil, errors.New("AliasOutput: colored balances are below dust threshold")
 	}
 	if stateAddr == nil {
-		return nil, xerrors.New("AliasOutput: mandatory state address cannot be nil")
+		return nil, errors.New("AliasOutput: mandatory state address cannot be nil")
 	}
 	ret := &AliasOutput{
 		balances:     NewColoredBalances(balances),
@@ -1082,15 +1061,15 @@
 	var ret *AliasOutput
 	outputType, err := marshalUtil.ReadByte()
 	if err != nil {
-		return nil, xerrors.Errorf("AliasOutput: failed to parse OutputType (%v): %w", err, cerrors.ErrParseBytesFailed)
+		return nil, errors.Errorf("AliasOutput: failed to parse OutputType (%v): %w", err, cerrors.ErrParseBytesFailed)
 	}
 	if OutputType(outputType) != AliasOutputType {
-		return nil, xerrors.Errorf("AliasOutput: invalid OutputType (%X): %w", outputType, cerrors.ErrParseBytesFailed)
+		return nil, errors.Errorf("AliasOutput: invalid OutputType (%X): %w", outputType, cerrors.ErrParseBytesFailed)
 	}
 	ret = &AliasOutput{}
 	flagsByte, err1 := marshalUtil.ReadByte()
 	if err1 != nil {
-		return nil, xerrors.Errorf("AliasOutput: failed to parse AliasOutput flags (%v): %w", err1, cerrors.ErrParseBytesFailed)
+		return nil, errors.Errorf("AliasOutput: failed to parse AliasOutput flags (%v): %w", err1, cerrors.ErrParseBytesFailed)
 	}
 	flags := bitmask.BitMask(flagsByte)
 	ret.isOrigin = flags.HasBit(flagAliasOutputIsOrigin)
@@ -1099,17 +1078,17 @@
 
 	addr, err2 := AliasAddressFromMarshalUtil(marshalUtil)
 	if err2 != nil {
-		return nil, xerrors.Errorf("AliasOutput: failed to parse alias address (%v): %w", err2, cerrors.ErrParseBytesFailed)
+		return nil, errors.Errorf("AliasOutput: failed to parse alias address (%v): %w", err2, cerrors.ErrParseBytesFailed)
 	}
 	ret.aliasAddress = *addr
 	cb, err3 := ColoredBalancesFromMarshalUtil(marshalUtil)
 	if err3 != nil {
-		return nil, xerrors.Errorf("AliasOutput: failed to parse colored balances: %w", err3)
+		return nil, errors.Errorf("AliasOutput: failed to parse colored balances: %w", err3)
 	}
 	ret.balances = cb
 	ret.stateAddress, err = AddressFromMarshalUtil(marshalUtil)
 	if err != nil {
-		return nil, xerrors.Errorf("AliasOutput: failed to parse state address (%v): %w", err, cerrors.ErrParseBytesFailed)
+		return nil, errors.Errorf("AliasOutput: failed to parse state address (%v): %w", err, cerrors.ErrParseBytesFailed)
 	}
 	ret.stateIndex, err = marshalUtil.ReadUint32()
 	if err != nil {
@@ -1118,43 +1097,43 @@
 	if flags.HasBit(flagAliasOutputStateDataPresent) {
 		size, err4 := marshalUtil.ReadUint16()
 		if err4 != nil {
-			return nil, xerrors.Errorf("AliasOutput: failed to parse state data size: %w", err4)
+			return nil, errors.Errorf("AliasOutput: failed to parse state data size: %w", err4)
 		}
 		ret.stateData, err = marshalUtil.ReadBytes(int(size))
 		if err != nil {
-			return nil, xerrors.Errorf("AliasOutput: failed to parse state data: %w", err)
+			return nil, errors.Errorf("AliasOutput: failed to parse state data: %w", err)
 		}
 	}
 	if flags.HasBit(flagAliasOutputGovernanceMetadataPresent) {
 		size, err5 := marshalUtil.ReadUint16()
 		if err5 != nil {
-			return nil, xerrors.Errorf("AliasOutput: failed to parse governance metadata size: %w", err5)
+			return nil, errors.Errorf("AliasOutput: failed to parse governance metadata size: %w", err5)
 		}
 		ret.governanceMetadata, err = marshalUtil.ReadBytes(int(size))
 		if err != nil {
-			return nil, xerrors.Errorf("AliasOutput: failed to parse governance metadata data: %w", err)
+			return nil, errors.Errorf("AliasOutput: failed to parse governance metadata data: %w", err)
 		}
 	}
 	if flags.HasBit(flagAliasOutputImmutableDataPresent) {
 		size, err6 := marshalUtil.ReadUint16()
 		if err6 != nil {
-			return nil, xerrors.Errorf("AliasOutput: failed to parse immutable data size: %w", err6)
+			return nil, errors.Errorf("AliasOutput: failed to parse immutable data size: %w", err6)
 		}
 		ret.immutableData, err = marshalUtil.ReadBytes(int(size))
 		if err != nil {
-			return nil, xerrors.Errorf("AliasOutput: failed to parse immutable data: %w", err)
+			return nil, errors.Errorf("AliasOutput: failed to parse immutable data: %w", err)
 		}
 	}
 	if flags.HasBit(flagAliasOutputGovernanceSet) {
 		ret.governingAddress, err = AddressFromMarshalUtil(marshalUtil)
 		if err != nil {
-			return nil, xerrors.Errorf("AliasOutput: failed to parse governing address (%v): %w", err, cerrors.ErrParseBytesFailed)
+			return nil, errors.Errorf("AliasOutput: failed to parse governing address (%v): %w", err, cerrors.ErrParseBytesFailed)
 		}
 	}
 	if flags.HasBit(flagAliasOutputDelegationTimelockPresent) {
 		ret.delegationTimelock, err = marshalUtil.ReadTime()
 		if err != nil {
-			return nil, xerrors.Errorf("AliasOutput: failed to parse delegation timelock (%v): %w", err, cerrors.ErrParseBytesFailed)
+			return nil, errors.Errorf("AliasOutput: failed to parse delegation timelock (%v): %w", err, cerrors.ErrParseBytesFailed)
 		}
 	}
 	if err7 := ret.checkBasicValidity(); err7 != nil {
@@ -1166,7 +1145,7 @@
 // SetBalances sets colored balances of the output
 func (a *AliasOutput) SetBalances(balances map[Color]uint64) error {
 	if !IsAboveDustThreshold(balances) {
-		return xerrors.New("AliasOutput: balances are less than dust threshold")
+		return errors.New("AliasOutput: balances are less than dust threshold")
 	}
 	a.balances = NewColoredBalances(balances)
 	return nil
@@ -1218,7 +1197,7 @@
 // SetStateAddress sets the state controlling address
 func (a *AliasOutput) SetStateAddress(addr Address) error {
 	if addr == nil {
-		return xerrors.New("AliasOutput: mandatory state address cannot be nil")
+		return errors.New("AliasOutput: mandatory state address cannot be nil")
 	}
 	a.stateAddress = addr
 	return nil
@@ -1248,7 +1227,7 @@
 // SetStateData sets state data
 func (a *AliasOutput) SetStateData(data []byte) error {
 	if len(data) > MaxOutputPayloadSize {
-		return xerrors.New("AliasOutput: state data too big")
+		return errors.New("AliasOutput: state data too big")
 	}
 	a.stateData = make([]byte, len(data))
 	copy(a.stateData, data)
@@ -1263,7 +1242,7 @@
 // SetGovernanceMetadata sets governance metadata
 func (a *AliasOutput) SetGovernanceMetadata(data []byte) error {
 	if len(data) > MaxOutputPayloadSize {
-		return xerrors.New("AliasOutput: governance metadata too big")
+		return errors.New("AliasOutput: governance metadata too big")
 	}
 	a.governanceMetadata = make([]byte, len(data))
 	copy(a.governanceMetadata, data)
@@ -1303,7 +1282,7 @@
 // SetImmutableData sets the immutable data field of the alias output.
 func (a *AliasOutput) SetImmutableData(data []byte) error {
 	if len(data) > MaxOutputPayloadSize {
-		return xerrors.New("AliasOutput: immutable data too big")
+		return errors.New("AliasOutput: immutable data too big")
 	}
 	a.immutableData = make([]byte, len(data))
 	copy(a.immutableData, data)
@@ -1313,7 +1292,7 @@
 // SetDelegationTimelock sets the delegation timelock. An error is returned if the output is not a delegated.
 func (a *AliasOutput) SetDelegationTimelock(timelock time.Time) error {
 	if !a.isDelegated {
-		return xerrors.Errorf("AliasOutput: delegation timelock can only be set on a delegated output")
+		return errors.Errorf("AliasOutput: delegation timelock can only be set on a delegated output")
 	}
 	a.delegationTimelock = timelock
 	return nil
@@ -1486,12 +1465,12 @@
 			if chained.isGovernanceUpdate {
 				// check if signature is valid against governing address
 				if !blk.AddressSignatureValid(a.GetGoverningAddress(), tx.Essence().Bytes()) {
-					return false, xerrors.New("signature is invalid for governance unlock")
+					return false, errors.New("signature is invalid for governance unlock")
 				}
 			} else {
 				// check if signature is valid against state address
 				if !blk.AddressSignatureValid(a.GetStateAddress(), tx.Essence().Bytes()) {
-					return false, xerrors.New("signature is invalid for state unlock")
+					return false, errors.New("signature is invalid for state unlock")
 				}
 			}
 			// validate if transition passes the constraints
@@ -1502,7 +1481,7 @@
 			// no chained output found. Alias is being destroyed?
 			// check if governance is unlocked
 			if !blk.AddressSignatureValid(a.GetGoverningAddress(), tx.Essence().Bytes()) {
-				return false, xerrors.New("signature is invalid for chain output deletion")
+				return false, errors.New("signature is invalid for chain output deletion")
 			}
 			// validate deletion constraint
 			if err := a.validateDestroyTransitionNow(tx.Essence().Timestamp()); err != nil {
@@ -1521,11 +1500,11 @@
 			// chained output is present
 			if chained.isGovernanceUpdate {
 				if valid, err := a.unlockedGovernanceTransitionByAliasIndex(tx, blk.AliasInputIndex(), inputs); !valid {
-					return false, xerrors.Errorf("referenced alias does not unlock alias for governance transition: %w", err)
+					return false, errors.Errorf("referenced alias does not unlock alias for governance transition: %w", err)
 				}
 			} else {
 				if valid, err := a.unlockedStateTransitionByAliasIndex(tx, blk.AliasInputIndex(), inputs); !valid {
-					return false, xerrors.Errorf("referenced alias does not unlock alias for state transition: %w", err)
+					return false, errors.Errorf("referenced alias does not unlock alias for state transition: %w", err)
 				}
 			}
 			// validate if transition passes the constraints
@@ -1536,7 +1515,7 @@
 			// no chained output is present. Alias being destroyed?
 			// check if alias is unlocked for governance transition by the referenced
 			if valid, err := a.unlockedGovernanceTransitionByAliasIndex(tx, blk.AliasInputIndex(), inputs); !valid {
-				return false, xerrors.Errorf("referenced alias does not unlock alias for governance transition: %w", err)
+				return false, errors.Errorf("referenced alias does not unlock alias for governance transition: %w", err)
 			}
 			// validate deletion constraint
 			if err := a.validateDestroyTransitionNow(tx.Essence().Timestamp()); err != nil {
@@ -1545,7 +1524,7 @@
 		}
 		return true, nil
 	}
-	return false, xerrors.New("unsupported unlock block type")
+	return false, errors.New("unsupported unlock block type")
 }
 
 // UpdateMintingColor replaces minting code with computed color code, and calculates the alias address if it is a
@@ -1570,37 +1549,37 @@
 // checkBasicValidity checks basic validity of the output
 func (a *AliasOutput) checkBasicValidity() error {
 	if !IsAboveDustThreshold(a.balances.Map()) {
-		return xerrors.New("AliasOutput: balances are below dust threshold")
+		return errors.New("AliasOutput: balances are below dust threshold")
 	}
 	if a.stateAddress == nil {
-		return xerrors.New("AliasOutput: state address must not be nil")
+		return errors.New("AliasOutput: state address must not be nil")
 	}
 	if a.IsOrigin() && a.stateIndex != 0 {
-		return xerrors.New("AliasOutput: origin must have stateIndex == 0")
+		return errors.New("AliasOutput: origin must have stateIndex == 0")
 	}
 	// a.aliasAddress is not set if the output is origin. It is only set after the output has been included in a tx, and
 	// its outputID is known. To cover this edge case, TransactionFromMarshalUtil() performs the two checks below after
 	// the ID has been set.
 	if a.GetStateAddress().Equals(&a.aliasAddress) {
-		return xerrors.New("state address cannot be the output's own alias address")
+		return errors.New("state address cannot be the output's own alias address")
 	}
 	if a.GetGoverningAddress().Equals(&a.aliasAddress) {
-		return xerrors.New("governing address cannot be the output's own alias address")
+		return errors.New("governing address cannot be the output's own alias address")
 	}
 	if len(a.stateData) > MaxOutputPayloadSize {
-		return xerrors.Errorf("AliasOutput: size of the stateData (%d) exceeds maximum allowed (%d)",
+		return errors.Errorf("AliasOutput: size of the stateData (%d) exceeds maximum allowed (%d)",
 			len(a.stateData), MaxOutputPayloadSize)
 	}
 	if len(a.governanceMetadata) > MaxOutputPayloadSize {
-		return xerrors.Errorf("AliasOutput: size of the governance metadata (%d) exceeds maximum allowed (%d)",
+		return errors.Errorf("AliasOutput: size of the governance metadata (%d) exceeds maximum allowed (%d)",
 			len(a.governanceMetadata), MaxOutputPayloadSize)
 	}
 	if len(a.immutableData) > MaxOutputPayloadSize {
-		return xerrors.Errorf("AliasOutput: size of the immutableData (%d) exceeds maximum allowed (%d)",
+		return errors.Errorf("AliasOutput: size of the immutableData (%d) exceeds maximum allowed (%d)",
 			len(a.immutableData), MaxOutputPayloadSize)
 	}
 	if !a.isDelegated && !a.delegationTimelock.IsZero() {
-		return xerrors.Errorf("AliasOutput: delegation timelock is present, but output is not delegated")
+		return errors.Errorf("AliasOutput: delegation timelock is present, but output is not delegated")
 	}
 	return nil
 }
@@ -1658,7 +1637,7 @@
 			continue
 		}
 		if ret != nil {
-			return nil, xerrors.Errorf("duplicated alias output: %s", aliasAddress.String())
+			return nil, errors.Errorf("duplicated alias output: %s", aliasAddress.String())
 		}
 		ret = outAlias
 	}
@@ -1711,30 +1690,30 @@
 func (a *AliasOutput) validateTransition(chained *AliasOutput, tx *Transaction) error {
 	// enforce immutability of alias address and immutable data
 	if !a.GetAliasAddress().Equals(chained.GetAliasAddress()) {
-		return xerrors.New("AliasOutput: can't modify alias address")
+		return errors.New("AliasOutput: can't modify alias address")
 	}
 	if !bytes.Equal(a.immutableData, chained.immutableData) {
-		return xerrors.New("AliasOutput: can't modify immutable data")
+		return errors.New("AliasOutput: can't modify immutable data")
 	}
 	// depending on update type, enforce valid transition
 	if chained.isGovernanceUpdate {
 		// GOVERNANCE TRANSITION
 		// should not modify state data
 		if !bytes.Equal(a.stateData, chained.stateData) {
-			return xerrors.New("AliasOutput: state data is not unlocked for modification")
+			return errors.New("AliasOutput: state data is not unlocked for modification")
 		}
 		// should not modify state index
 		if a.stateIndex != chained.stateIndex {
-			return xerrors.New("AliasOutput: state index is not unlocked for modification")
+			return errors.New("AliasOutput: state index is not unlocked for modification")
 		}
 		// should not modify tokens
 		if !equalColoredBalances(a.balances, chained.balances) {
-			return xerrors.New("AliasOutput: tokens are not unlocked for modification")
+			return errors.New("AliasOutput: tokens are not unlocked for modification")
 		}
 		// if delegation timelock is set and active, governance transition is invalid
 		// It means delegating party can't take funds back before timelock deadline
 		if a.IsDelegated() && a.DelegationTimeLockedNow(tx.Essence().Timestamp()) {
-			return xerrors.Errorf("AliasOutput: governance transition not allowed until %s, transaction timestamp is: %s",
+			return errors.Errorf("AliasOutput: governance transition not allowed until %s, transaction timestamp is: %s",
 				a.delegationTimelock.String(), tx.Essence().Timestamp().String())
 		}
 		// can modify state address
@@ -1747,39 +1726,39 @@
 		// can modify state data
 		// should increment state index
 		if a.stateIndex+1 != chained.stateIndex {
-			return xerrors.Errorf("AliasOutput: expected state index is %d found %d", a.stateIndex+1, chained.stateIndex)
+			return errors.Errorf("AliasOutput: expected state index is %d found %d", a.stateIndex+1, chained.stateIndex)
 		}
 		// can modify tokens
 		// should not modify stateAddress
 		if !a.stateAddress.Equals(chained.stateAddress) {
-			return xerrors.New("AliasOutput: state address is not unlocked for modification")
+			return errors.New("AliasOutput: state address is not unlocked for modification")
 		}
 		// should not modify governing address
 		if a.IsSelfGoverned() != chained.IsSelfGoverned() ||
 			(a.governingAddress != nil && !a.governingAddress.Equals(chained.governingAddress)) {
-			return xerrors.New("AliasOutput: governing address is not unlocked for modification")
+			return errors.New("AliasOutput: governing address is not unlocked for modification")
 		}
 		// should not modify governance metadata
 		if !bytes.Equal(a.governanceMetadata, chained.governanceMetadata) {
-			return xerrors.New("AliasOutput: governance metadata is not unlocked for modification")
+			return errors.New("AliasOutput: governance metadata is not unlocked for modification")
 		}
 		// should not modify token balances if delegation constraint is set
 		if a.IsDelegated() && !equalColoredBalances(a.balances, chained.balances) {
-			return xerrors.New("AliasOutput: delegated output funds can't be changed")
+			return errors.New("AliasOutput: delegated output funds can't be changed")
 		}
 		// should not modify delegation status in state transition
 		if a.IsDelegated() != chained.IsDelegated() {
-			return xerrors.New("AliasOutput: delegation status can't be changed")
+			return errors.New("AliasOutput: delegation status can't be changed")
 		}
 		// should not modify delegation timelock
 		if !a.DelegationTimelock().Equal(chained.DelegationTimelock()) {
-			return xerrors.New("AliasOutput: delegation timelock can't be changed")
+			return errors.New("AliasOutput: delegation timelock can't be changed")
 		}
 		// can only be accepted:
 		//    - if no delegation timelock, state update can happen whenever
 		//    - if delegation timelock is present, need to check if the timelock is active, otherwise state update not allowed
 		if a.IsDelegated() && !a.DelegationTimelock().IsZero() && !a.DelegationTimeLockedNow(tx.Essence().Timestamp()) {
-			return xerrors.Errorf("AliasOutput: state transition of delegated output not allowed after %s, transaction timestamp is %s",
+			return errors.Errorf("AliasOutput: state transition of delegated output not allowed after %s, transaction timestamp is %s",
 				a.delegationTimelock.String(), tx.Essence().Timestamp().String())
 		}
 	}
@@ -1790,10 +1769,10 @@
 func (a *AliasOutput) validateDestroyTransitionNow(nowis time.Time) error {
 	if !a.IsDelegated() && !IsExactDustMinimum(a.balances) {
 		// if the output is delegated, it can be destroyed with more than minimum balance
-		return xerrors.New("AliasOutput: didn't find chained output and there are more tokens then upper limit for non-delegated alias destruction")
+		return errors.New("AliasOutput: didn't find chained output and there are more tokens then upper limit for non-delegated alias destruction")
 	}
 	if a.IsDelegated() && a.DelegationTimeLockedNow(nowis) {
-		return xerrors.New("AliasOutput: didn't find expected chained output for delegated output")
+		return errors.New("AliasOutput: didn't find expected chained output for delegated output")
 	}
 	return nil
 }
@@ -1802,17 +1781,17 @@
 func (a *AliasOutput) unlockedGovernanceTransitionByAliasIndex(tx *Transaction, refIndex uint16, inputs []Output) (bool, error) {
 	// when output is self governed, a.GetGoverningAddress() returns the state address
 	if a.GetGoverningAddress().Type() != AliasAddressType {
-		return false, xerrors.New("AliasOutput: expected governing address of AliasAddress type")
+		return false, errors.New("AliasOutput: expected governing address of AliasAddress type")
 	}
 	if int(refIndex) > len(inputs) {
-		return false, xerrors.New("AliasOutput: wrong alias reference index")
+		return false, errors.New("AliasOutput: wrong alias reference index")
 	}
 	refInput, ok := inputs[refIndex].(*AliasOutput)
 	if !ok {
-		return false, xerrors.New("AliasOutput: the referenced output is not of AliasOutput type")
+		return false, errors.New("AliasOutput: the referenced output is not of AliasOutput type")
 	}
 	if !refInput.GetAliasAddress().Equals(a.GetGoverningAddress().(*AliasAddress)) {
-		return false, xerrors.New("AliasOutput: wrong alias reference address")
+		return false, errors.New("AliasOutput: wrong alias reference address")
 	}
 	// the referenced output must be unlocked for state update
 	return !refInput.hasToBeUnlockedForGovernanceUpdate(tx), nil
@@ -1822,17 +1801,17 @@
 func (a *AliasOutput) unlockedStateTransitionByAliasIndex(tx *Transaction, refIndex uint16, inputs []Output) (bool, error) {
 	// when output is self governed, a.GetGoverningAddress() returns the state address
 	if a.GetStateAddress().Type() != AliasAddressType {
-		return false, xerrors.New("AliasOutput: expected state address of AliasAddress type")
+		return false, errors.New("AliasOutput: expected state address of AliasAddress type")
 	}
 	if int(refIndex) > len(inputs) {
-		return false, xerrors.New("AliasOutput: wrong alias reference index")
+		return false, errors.New("AliasOutput: wrong alias reference index")
 	}
 	refInput, ok := inputs[refIndex].(*AliasOutput)
 	if !ok {
-		return false, xerrors.New("AliasOutput: the referenced output is not of AliasOutput type")
+		return false, errors.New("AliasOutput: the referenced output is not of AliasOutput type")
 	}
 	if !refInput.GetAliasAddress().Equals(a.GetStateAddress().(*AliasAddress)) {
-		return false, xerrors.New("AliasOutput: wrong alias reference address")
+		return false, errors.New("AliasOutput: wrong alias reference address")
 	}
 	// the referenced output must be unlocked for state update
 	return !refInput.hasToBeUnlockedForGovernanceUpdate(tx), nil
@@ -1921,7 +1900,7 @@
 // SetPayload sets the payload field of the output.
 func (o *ExtendedLockedOutput) SetPayload(data []byte) error {
 	if len(data) > MaxOutputPayloadSize {
-		return xerrors.Errorf("ExtendedLockedOutput: data payload size (%d bytes) is bigger than maximum allowed (%d bytes)", len(data), MaxOutputPayloadSize)
+		return errors.Errorf("ExtendedLockedOutput: data payload size (%d bytes) is bigger than maximum allowed (%d bytes)", len(data), MaxOutputPayloadSize)
 	}
 	o.payload = make([]byte, len(data))
 	copy(o.payload, data)
@@ -1932,7 +1911,7 @@
 func ExtendedOutputFromBytes(data []byte) (output *ExtendedLockedOutput, consumedBytes int, err error) {
 	marshalUtil := marshalutil.New(data)
 	if output, err = ExtendedOutputFromMarshalUtil(marshalUtil); err != nil {
-		err = xerrors.Errorf("failed to parse ExtendedLockedOutput from MarshalUtil: %w", err)
+		err = errors.Errorf("failed to parse ExtendedLockedOutput from MarshalUtil: %w", err)
 		return
 	}
 	consumedBytes = marshalUtil.ReadOffset()
@@ -1944,26 +1923,26 @@
 func ExtendedOutputFromMarshalUtil(marshalUtil *marshalutil.MarshalUtil) (output *ExtendedLockedOutput, err error) {
 	outputType, err := marshalUtil.ReadByte()
 	if err != nil {
-		err = xerrors.Errorf("failed to parse OutputType (%v): %w", err, cerrors.ErrParseBytesFailed)
+		err = errors.Errorf("failed to parse OutputType (%v): %w", err, cerrors.ErrParseBytesFailed)
 		return
 	}
 	if OutputType(outputType) != ExtendedLockedOutputType {
-		err = xerrors.Errorf("invalid OutputType (%X): %w", outputType, cerrors.ErrParseBytesFailed)
+		err = errors.Errorf("invalid OutputType (%X): %w", outputType, cerrors.ErrParseBytesFailed)
 		return
 	}
 
 	output = &ExtendedLockedOutput{}
 	if output.balances, err = ColoredBalancesFromMarshalUtil(marshalUtil); err != nil {
-		err = xerrors.Errorf("failed to parse ColoredBalances: %w", err)
+		err = errors.Errorf("failed to parse ColoredBalances: %w", err)
 		return
 	}
 	if output.address, err = AddressFromMarshalUtil(marshalUtil); err != nil {
-		err = xerrors.Errorf("failed to parse Address (%v): %w", err, cerrors.ErrParseBytesFailed)
+		err = errors.Errorf("failed to parse Address (%v): %w", err, cerrors.ErrParseBytesFailed)
 		return
 	}
 	var flagsByte byte
 	if flagsByte, err = marshalUtil.ReadByte(); err != nil {
-		err = xerrors.Errorf("failed to parse flags (%v): %w", err, cerrors.ErrParseBytesFailed)
+		err = errors.Errorf("failed to parse flags (%v): %w", err, cerrors.ErrParseBytesFailed)
 		return
 	}
 	flags := bitmask.BitMask(flagsByte)
@@ -1973,13 +1952,13 @@
 			return
 		}
 		if output.fallbackDeadline, err = marshalUtil.ReadTime(); err != nil {
-			err = xerrors.Errorf("failed to parse fallbackTimeout (%v): %w", err, cerrors.ErrParseBytesFailed)
+			err = errors.Errorf("failed to parse fallbackTimeout (%v): %w", err, cerrors.ErrParseBytesFailed)
 			return
 		}
 	}
 	if flags.HasBit(flagExtendedLockedOutputTimeLockPresent) {
 		if output.timelock, err = marshalUtil.ReadTime(); err != nil {
-			err = xerrors.Errorf("failed to parse timelock (%v): %w", err, cerrors.ErrParseBytesFailed)
+			err = errors.Errorf("failed to parse timelock (%v): %w", err, cerrors.ErrParseBytesFailed)
 			return
 		}
 	}
@@ -1987,12 +1966,12 @@
 		var size uint16
 		size, err = marshalUtil.ReadUint16()
 		if err != nil {
-			err = xerrors.Errorf("failed to parse payload size (%v): %w", err, cerrors.ErrParseBytesFailed)
+			err = errors.Errorf("failed to parse payload size (%v): %w", err, cerrors.ErrParseBytesFailed)
 			return
 		}
 		output.payload, err = marshalUtil.ReadBytes(int(size))
 		if err != nil {
-			err = xerrors.Errorf("failed to parse payload (%v): %w", err, cerrors.ErrParseBytesFailed)
+			err = errors.Errorf("failed to parse payload (%v): %w", err, cerrors.ErrParseBytesFailed)
 			return
 		}
 	}
@@ -2062,19 +2041,19 @@
 		// - referenced alias output has same alias address
 		// - it is not unlocked for governance
 		if addr.Type() != AliasAddressType {
-			return false, xerrors.Errorf("ExtendedLockedOutput: %s address can't be unlocked by alias reference", addr.Type().String())
+			return false, errors.Errorf("ExtendedLockedOutput: %s address can't be unlocked by alias reference", addr.Type().String())
 		}
 		refAliasOutput, isAlias := inputs[blk.AliasInputIndex()].(*AliasOutput)
 		if !isAlias {
-			return false, xerrors.New("ExtendedLockedOutput: referenced input must be AliasOutput")
+			return false, errors.New("ExtendedLockedOutput: referenced input must be AliasOutput")
 		}
 		if !addr.Equals(refAliasOutput.GetAliasAddress()) {
-			return false, xerrors.New("ExtendedLockedOutput: wrong alias referenced")
+			return false, errors.New("ExtendedLockedOutput: wrong alias referenced")
 		}
 		unlockValid = !refAliasOutput.hasToBeUnlockedForGovernanceUpdate(tx)
 
 	default:
-		err = xerrors.Errorf("ExtendedLockedOutput: unsupported unlock block type: %w", cerrors.ErrParseBytesFailed)
+		err = errors.Errorf("ExtendedLockedOutput: unsupported unlock block type: %w", cerrors.ErrParseBytesFailed)
 	}
 	return unlockValid, err
 }
@@ -2136,7 +2115,7 @@
 		WithFallbackOptions(o.fallbackAddress, o.fallbackDeadline).
 		WithTimeLock(o.timelock)
 	if err := updatedOutput.SetPayload(o.payload); err != nil {
-		panic(xerrors.Errorf("UpdateMintingColor: %v", err))
+		panic(errors.Errorf("UpdateMintingColor: %v", err))
 	}
 	updatedOutput.SetID(o.ID())
 
