--- conflicted
+++ resolved
@@ -33,10 +33,11 @@
 	Events() *UTXODAGEvents
 	// Shutdown shuts down the UTXODAG and persists its state.
 	Shutdown()
+	// StoreTransaction adds a new Transaction to the ledger state. It returns a boolean that indicates whether the
+	// Transaction was stored, its SolidityType and an error value that contains the cause for possibly exceptions.
+	StoreTransaction(transaction *Transaction) (stored bool, solidityType SolidityType, err error)
 	// CheckTransaction contains fast checks that have to be performed before booking a Transaction.
 	CheckTransaction(transaction *Transaction) (err error)
-	// BookTransaction books a Transaction into the ledger state.
-	BookTransaction(transaction *Transaction) (targetBranch BranchID, err error)
 	// InclusionState returns the InclusionState of the Transaction with the given TransactionID which can either be
 	// Pending, Confirmed or Rejected.
 	InclusionState(transactionID TransactionID) (inclusionState InclusionState, err error)
@@ -47,13 +48,13 @@
 	// Transactions returns all the transactions, consumed.
 	Transactions() (transactions map[TransactionID]*Transaction)
 	// CachedTransactionMetadata retrieves the TransactionMetadata with the given TransactionID from the object storage.
-	CachedTransactionMetadata(transactionID TransactionID) (cachedTransactionMetadata *CachedTransactionMetadata)
+	CachedTransactionMetadata(transactionID TransactionID, computeIfAbsentCallback ...func(transactionID TransactionID) *TransactionMetadata) (cachedTransactionMetadata *CachedTransactionMetadata)
 	// CachedOutput retrieves the Output with the given OutputID from the object storage.
 	CachedOutput(outputID OutputID) (cachedOutput *CachedOutput)
 	// CachedOutputMetadata retrieves the OutputMetadata with the given OutputID from the object storage.
 	CachedOutputMetadata(outputID OutputID) (cachedOutput *CachedOutputMetadata)
 	// CachedConsumers retrieves the Consumers of the given OutputID from the object storage.
-	CachedConsumers(outputID OutputID) (cachedConsumers CachedConsumers)
+	CachedConsumers(outputID OutputID, optionalSolidityType ...SolidityType) (cachedConsumers CachedConsumers)
 	// LoadSnapshot creates a set of outputs in the UTXO-DAG, that are forming the genesis for future transactions.
 	LoadSnapshot(snapshot *Snapshot)
 	// CachedAddressOutputMapping retrieves the outputs for the given address.
@@ -124,35 +125,10 @@
 	})
 }
 
-<<<<<<< HEAD
 // StoreTransaction adds a new Transaction to the ledger state. It returns a boolean that indicates whether the
 // Transaction was stored, its SolidityType and an error value that contains the cause for possibly exceptions.
 func (u *UTXODAG) StoreTransaction(transaction *Transaction) (stored bool, solidityType SolidityType, err error) {
 	propagationWalker := walker.New(true)
-=======
-// CheckTransaction contains fast checks that have to be performed before booking a Transaction.
-func (u *UTXODAG) CheckTransaction(transaction *Transaction) (err error) {
-	cachedConsumedOutputs := u.ConsumedOutputs(transaction)
-	defer cachedConsumedOutputs.Release()
-	consumedOutputs := cachedConsumedOutputs.Unwrap()
-
-	// perform cheap checks
-	if !u.allOutputsExist(consumedOutputs) {
-		return errors.Errorf("not all consumedOutputs of transaction are solid: %w", ErrTransactionNotSolid)
-	}
-	if !TransactionBalancesValid(consumedOutputs, transaction.Essence().Outputs()) {
-		return errors.Errorf("sum of consumed and spent balances is not 0: %w", ErrTransactionInvalid)
-	}
-	if !UnlockBlocksValid(consumedOutputs, transaction) {
-		return errors.Errorf("spending of referenced consumedOutputs is not authorized: %w", ErrTransactionInvalid)
-	}
-	if !AliasInitialStateValid(consumedOutputs, transaction) {
-		return errors.Errorf("initial state of created alias output is invalid: %w", ErrTransactionInvalid)
-	}
-
-	return nil
-}
->>>>>>> 862d2448
 
 	u.LockEntity(transaction)
 	u.CachedTransactionMetadata(transaction.ID(), func(transactionID TransactionID) *TransactionMetadata {
@@ -449,7 +425,7 @@
 	}
 
 	if validErr := u.transactionObjectivelyValid(transaction, consumedOutputs); validErr != nil {
-		u.Events.TransactionInvalid.Trigger(transaction, validErr)
+		u.Events().TransactionInvalid.Trigger(transaction, validErr)
 
 		return
 	}
@@ -457,7 +433,7 @@
 	if _, err = u.bookTransaction(transaction, transactionMetadata, consumedOutputs); err != nil {
 		err = errors.Errorf("failed to book Transaction with %s: %w", transaction.ID(), err)
 
-		u.Events.Error.Trigger(err)
+		u.Events().Error.Trigger(err)
 
 		return
 	}
@@ -466,7 +442,7 @@
 		u.ManageStoreAddressOutputMapping(output)
 	}
 
-	u.Events.TransactionSolid.Trigger(transaction.ID())
+	u.Events().TransactionSolid.Trigger(transaction.ID())
 
 	for transactionID := range u.consumingTransactionIDs(transaction, Unsolid) {
 		propagationWalker.Push(transactionID)
@@ -496,6 +472,10 @@
 
 	if !UnlockBlocksValid(consumedOutputs, transaction) {
 		return errors.Errorf("spending of referenced consumedOutputs is not authorized: %w", ErrTransactionInvalid)
+	}
+
+	if !AliasInitialStateValid(consumedOutputs, transaction) {
+		return errors.Errorf("initial state of created alias output is invalid: %w", ErrTransactionInvalid)
 	}
 
 	return nil
