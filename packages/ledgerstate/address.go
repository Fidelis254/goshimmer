--- conflicted
+++ resolved
@@ -1,12 +1,9 @@
 package ledgerstate
 
 import (
-<<<<<<< HEAD
 	"bytes"
 
-=======
 	"github.com/cockroachdb/errors"
->>>>>>> e7d5df35
 	"github.com/iotaledger/hive.go/byteutils"
 	"github.com/iotaledger/hive.go/cerrors"
 	"github.com/iotaledger/hive.go/crypto/ed25519"
@@ -88,19 +85,14 @@
 
 // AddressFromBase58EncodedString creates an Address from a base58 encoded string.
 func AddressFromBase58EncodedString(base58String string) (address Address, err error) {
-	decodedBytes, err := base58.Decode(base58String)
+	bytes, err := base58.Decode(base58String)
 	if err != nil {
 		err = errors.Errorf("error while decoding base58 encoded Address (%v): %w", err, cerrors.ErrBase58DecodeFailed)
 		return
 	}
 
-<<<<<<< HEAD
-	if address, _, err = AddressFromBytes(decodedBytes); err != nil {
-		err = xerrors.Errorf("failed to parse Address from bytes: %w", err)
-=======
 	if address, _, err = AddressFromBytes(bytes); err != nil {
 		err = errors.Errorf("failed to parse Address from bytes: %w", err)
->>>>>>> e7d5df35
 		return
 	}
 
@@ -172,19 +164,14 @@
 
 // ED25519AddressFromBase58EncodedString creates an ED25519Address from a base58 encoded string.
 func ED25519AddressFromBase58EncodedString(base58String string) (address *ED25519Address, err error) {
-	decodedBytes, err := base58.Decode(base58String)
+	bytes, err := base58.Decode(base58String)
 	if err != nil {
 		err = errors.Errorf("error while decoding base58 encoded ED25519Address (%v): %w", err, cerrors.ErrBase58DecodeFailed)
 		return
 	}
 
-<<<<<<< HEAD
-	if address, _, err = ED25519AddressFromBytes(decodedBytes); err != nil {
-		err = xerrors.Errorf("failed to parse ED25519Address from bytes: %w", err)
-=======
 	if address, _, err = ED25519AddressFromBytes(bytes); err != nil {
 		err = errors.Errorf("failed to parse ED25519Address from bytes: %w", err)
->>>>>>> e7d5df35
 		return
 	}
 
@@ -297,19 +284,14 @@
 
 // BLSAddressFromBase58EncodedString creates an BLSAddress from a base58 encoded string.
 func BLSAddressFromBase58EncodedString(base58String string) (address *BLSAddress, err error) {
-	decodedBytes, err := base58.Decode(base58String)
+	bytes, err := base58.Decode(base58String)
 	if err != nil {
 		err = errors.Errorf("error while decoding base58 encoded BLSAddress (%v): %w", err, cerrors.ErrBase58DecodeFailed)
 		return
 	}
 
-<<<<<<< HEAD
-	if address, _, err = BLSAddressFromBytes(decodedBytes); err != nil {
-		err = xerrors.Errorf("failed to parse BLSAddress from bytes: %w", err)
-=======
 	if address, _, err = BLSAddressFromBytes(bytes); err != nil {
 		err = errors.Errorf("failed to parse BLSAddress from bytes: %w", err)
->>>>>>> e7d5df35
 		return
 	}
 
@@ -415,7 +397,7 @@
 func AliasAddressFromBytes(data []byte) (address *AliasAddress, consumedBytes int, err error) {
 	marshalUtil := marshalutil.New(data)
 	if address, err = AliasAddressFromMarshalUtil(marshalUtil); err != nil {
-		err = xerrors.Errorf("failed to parse AliasAddress from MarshalUtil: %w", err)
+		err = errors.Errorf("failed to parse AliasAddress from MarshalUtil: %w", err)
 		return
 	}
 	consumedBytes = marshalUtil.ReadOffset()
@@ -427,12 +409,12 @@
 func AliasAddressFromBase58EncodedString(base58String string) (address *AliasAddress, err error) {
 	data, err := base58.Decode(base58String)
 	if err != nil {
-		err = xerrors.Errorf("error while decoding base58 encoded AliasAddress (%v): %w", err, cerrors.ErrBase58DecodeFailed)
+		err = errors.Errorf("error while decoding base58 encoded AliasAddress (%v): %w", err, cerrors.ErrBase58DecodeFailed)
 		return
 	}
 
 	if address, _, err = AliasAddressFromBytes(data); err != nil {
-		err = xerrors.Errorf("failed to parse AliasAddress from data: %w", err)
+		err = errors.Errorf("failed to parse AliasAddress from data: %w", err)
 		return
 	}
 
@@ -443,17 +425,17 @@
 func AliasAddressFromMarshalUtil(marshalUtil *marshalutil.MarshalUtil) (address *AliasAddress, err error) {
 	addressType, err := marshalUtil.ReadByte()
 	if err != nil {
-		err = xerrors.Errorf("error parsing AddressType (%v): %w", err, cerrors.ErrParseBytesFailed)
+		err = errors.Errorf("error parsing AddressType (%v): %w", err, cerrors.ErrParseBytesFailed)
 		return
 	}
 	if AddressType(addressType) != AliasAddressType {
-		err = xerrors.Errorf("invalid AddressType (%X): %w", addressType, cerrors.ErrParseBytesFailed)
+		err = errors.Errorf("invalid AddressType (%X): %w", addressType, cerrors.ErrParseBytesFailed)
 		return
 	}
 
 	data, err := marshalUtil.ReadBytes(AliasAddressDigestSize)
 	if err != nil {
-		err = xerrors.Errorf("error parsing digest (%v): %w", err, cerrors.ErrParseBytesFailed)
+		err = errors.Errorf("error parsing digest (%v): %w", err, cerrors.ErrParseBytesFailed)
 		return
 	}
 	address = &AliasAddress{}
