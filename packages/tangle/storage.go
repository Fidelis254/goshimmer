--- conflicted
+++ resolved
@@ -41,16 +41,14 @@
 	// PrefixIndividuallyMappedMessage defines the storage prefix for the IndividuallyMappedMessage.
 	PrefixIndividuallyMappedMessage
 
-<<<<<<< HEAD
 	// PrefixSequenceSupporters defines the storage prefix for the SequenceSupporters.
 	PrefixSequenceSupporters
 
 	// PrefixStatement defines the storage prefix for the Statement.
 	PrefixStatement
-=======
+
 	// PrefixMarkerMessageMapping defines the storage prefix for the MarkerMessageMapping.
 	PrefixMarkerMessageMapping
->>>>>>> 3f56dd4a
 
 	// DBSequenceNumber defines the db sequence number.
 	DBSequenceNumber = "seq"
@@ -71,12 +69,9 @@
 	attachmentStorage                 *objectstorage.ObjectStorage
 	markerIndexBranchIDMappingStorage *objectstorage.ObjectStorage
 	individuallyMappedMessageStorage  *objectstorage.ObjectStorage
-<<<<<<< HEAD
 	sequenceSupportersStorage         *objectstorage.ObjectStorage
 	statementStorage                  *objectstorage.ObjectStorage
-=======
 	markerMessageMappingStorage       *objectstorage.ObjectStorage
->>>>>>> 3f56dd4a
 
 	Events   *StorageEvents
 	shutdown chan struct{}
@@ -96,12 +91,9 @@
 		attachmentStorage:                 osFactory.New(PrefixAttachments, AttachmentFromObjectStorage, objectstorage.CacheTime(CacheTime), objectstorage.PartitionKey(ledgerstate.TransactionIDLength, MessageIDLength), objectstorage.LeakDetectionEnabled(false)),
 		markerIndexBranchIDMappingStorage: osFactory.New(PrefixMarkerBranchIDMapping, MarkerIndexBranchIDMappingFromObjectStorage, objectstorage.CacheTime(CacheTime), objectstorage.LeakDetectionEnabled(false)),
 		individuallyMappedMessageStorage:  osFactory.New(PrefixIndividuallyMappedMessage, IndividuallyMappedMessageFromObjectStorage, objectstorage.CacheTime(CacheTime), IndividuallyMappedMessagePartitionKeys, objectstorage.LeakDetectionEnabled(false)),
-<<<<<<< HEAD
 		sequenceSupportersStorage:         osFactory.New(PrefixSequenceSupporters, SequenceSupportersFromObjectStorage, objectstorage.CacheTime(CacheTime), objectstorage.LeakDetectionEnabled(false)),
 		statementStorage:                  osFactory.New(PrefixStatement, StatementFromObjectStorage, objectstorage.CacheTime(CacheTime), objectstorage.LeakDetectionEnabled(false)),
-=======
 		markerMessageMappingStorage:       osFactory.New(PrefixMarkerMessageMapping, MarkerMessageMappingFromObjectStorage, objectstorage.CacheTime(CacheTime), MarkerMessageMappingPartitionKeys),
->>>>>>> 3f56dd4a
 
 		Events: &StorageEvents{
 			MessageStored:        events.NewEvent(MessageIDCaller),
@@ -306,7 +298,6 @@
 	return
 }
 
-<<<<<<< HEAD
 // SequenceSupporters retrieves the SequenceSupporters with the given SequenceID.
 func (s *Storage) SequenceSupporters(sequenceID markers.SequenceID, computeIfAbsentCallback ...func() *SequenceSupporters) *CachedSequenceSupporters {
 	if len(computeIfAbsentCallback) >= 1 {
@@ -327,7 +318,8 @@
 	}
 
 	return &CachedStatement{CachedObject: s.sequenceSupportersStorage.Load(byteutils.ConcatBytes(branchID.Bytes(), supporter.Bytes()))}
-=======
+}
+
 // StoreMarkerMessageMapping stores a MarkerMessageMapping in the underlying object storage.
 func (s *Storage) StoreMarkerMessageMapping(markerMessageMapping *MarkerMessageMapping) {
 	s.markerMessageMappingStorage.Store(markerMessageMapping).Release()
@@ -350,7 +342,6 @@
 		return true
 	}, objectstorage.WithIteratorPrefix(sequenceID.Bytes()))
 	return
->>>>>>> 3f56dd4a
 }
 
 func (s *Storage) storeGenesis() {
@@ -397,12 +388,9 @@
 	s.attachmentStorage.Shutdown()
 	s.markerIndexBranchIDMappingStorage.Shutdown()
 	s.individuallyMappedMessageStorage.Shutdown()
-<<<<<<< HEAD
 	s.sequenceSupportersStorage.Shutdown()
 	s.statementStorage.Shutdown()
-=======
 	s.markerMessageMappingStorage.Shutdown()
->>>>>>> 3f56dd4a
 
 	close(s.shutdown)
 }
@@ -417,12 +405,9 @@
 		s.attachmentStorage,
 		s.markerIndexBranchIDMappingStorage,
 		s.individuallyMappedMessageStorage,
-<<<<<<< HEAD
 		s.sequenceSupportersStorage,
 		s.statementStorage,
-=======
 		s.markerMessageMappingStorage,
->>>>>>> 3f56dd4a
 	} {
 		if err := storage.Prune(); err != nil {
 			err = fmt.Errorf("failed to prune storage: %w", err)
