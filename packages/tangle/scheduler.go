package tangle

import (
	"sync"

	"github.com/iotaledger/hive.go/datastructure/set"
	"github.com/iotaledger/hive.go/events"
)

const (
	inboxCapacity = 64
)

// region Scheduler ////////////////////////////////////////////////////////////////////////////////////////////////////

// Scheduler is a Tangle component that takes care of scheduling the messages that shall be booked.
type Scheduler struct {
	Events *SchedulerEvents

	tangle                 *Tangle
	inbox                  chan MessageID
	scheduledMessages      set.Set
	allMessagesScheduledWG sync.WaitGroup
	shutdownSignal         chan struct{}
	shutdown               sync.WaitGroup
	shutdownOnce           sync.Once
}

// NewScheduler returns a new scheduler.
func NewScheduler(tangle *Tangle) (scheduler *Scheduler) {
	scheduler = &Scheduler{
		Events: &SchedulerEvents{
			MessageScheduled: events.NewEvent(messageIDEventHandler),
		},

		tangle:            tangle,
		inbox:             make(chan MessageID, inboxCapacity),
		shutdownSignal:    make(chan struct{}),
		scheduledMessages: set.New(true),
	}
	scheduler.run()

	return
}

// Setup sets up the behavior of the component by making it attach to the relevant events of the other components.
func (s *Scheduler) Setup() {
	s.tangle.Solidifier.Events.MessageSolid.Attach(events.NewClosure(s.Schedule))

	s.tangle.OpinionFormer.Events.MessageOpinionFormed.Attach(events.NewClosure(func(messageID MessageID) {
		if s.scheduledMessages.Delete(messageID) {
			s.allMessagesScheduledWG.Done()
		}
	}))

	s.tangle.Events.MessageInvalid.Attach(events.NewClosure(func(messageID MessageID) {
		if s.scheduledMessages.Delete(messageID) {
			s.allMessagesScheduledWG.Done()
		}
	}))
}

<<<<<<< HEAD
// Shutdown stops the scheduler and terminates its goroutines and timers.
func (s *Scheduler) Shutdown() {
	close(s.close)
	close(s.inbox)

	s.timeQueue.Stop()
	s.outboxWorkerPool.ShutdownGracefully()
=======
// Schedule schedules the given messageID.
func (s *Scheduler) Schedule(messageID MessageID) {
	s.inbox <- messageID
>>>>>>> 3b6f1dae
}

// Shutdown shuts down the Scheduler and persists its state.
func (s *Scheduler) Shutdown() {
	s.shutdownOnce.Do(func() {
		close(s.shutdownSignal)
	})

	s.shutdown.Wait()
	s.allMessagesScheduledWG.Wait()
}

func (s *Scheduler) run() {
	s.shutdown.Add(1)
	go func() {
		defer s.shutdown.Done()

		for {
			select {
			case messageID := <-s.inbox:
				s.scheduleMessage(messageID)
			case <-s.shutdownSignal:
				if len(s.inbox) == 0 {
					return
				}
			}
		}
	}()
}

func (s *Scheduler) scheduleMessage(messageID MessageID) {
	if !s.parentsBooked(messageID) {
		return
	}

	s.tangle.Storage.MessageMetadata(messageID).Consume(func(messageMetadata *MessageMetadata) {
		if messageMetadata.SetScheduled(true) {
			if s.scheduledMessages.Add(messageID) {
				s.allMessagesScheduledWG.Add(1)
			}
			s.Events.MessageScheduled.Trigger(messageID)
		}
	})
}

func (s *Scheduler) parentsBooked(messageID MessageID) (parentsBooked bool) {
	s.tangle.Storage.Message(messageID).Consume(func(message *Message) {
		parentsBooked = true
		message.ForEachParent(func(parent Parent) {
			if !parentsBooked || parent.ID == EmptyMessageID {
				return
			}

			if !s.tangle.Storage.MessageMetadata(parent.ID).Consume(func(messageMetadata *MessageMetadata) {
				parentsBooked = messageMetadata.IsBooked()
			}) {
				parentsBooked = false
			}
		})

	})

	return
}

// endregion ///////////////////////////////////////////////////////////////////////////////////////////////////////////

// region SchedulerEvents /////////////////////////////////////////////////////////////////////////////////////////////

// SchedulerEvents represents events happening in the Scheduler.
type SchedulerEvents struct {
	// MessageScheduled is triggered when a message is ready to be scheduled.
	MessageScheduled *events.Event
}

// endregion ///////////////////////////////////////////////////////////////////////////////////////////////////////////<|MERGE_RESOLUTION|>--- conflicted
+++ resolved
@@ -60,19 +60,9 @@
 	}))
 }
 
-<<<<<<< HEAD
-// Shutdown stops the scheduler and terminates its goroutines and timers.
-func (s *Scheduler) Shutdown() {
-	close(s.close)
-	close(s.inbox)
-
-	s.timeQueue.Stop()
-	s.outboxWorkerPool.ShutdownGracefully()
-=======
 // Schedule schedules the given messageID.
 func (s *Scheduler) Schedule(messageID MessageID) {
 	s.inbox <- messageID
->>>>>>> 3b6f1dae
 }
 
 // Shutdown shuts down the Scheduler and persists its state.
