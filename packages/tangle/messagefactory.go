package tangle

import (
	"fmt"
	"sync"
	"time"

	"github.com/cockroachdb/errors"
	"github.com/iotaledger/hive.go/crypto/ed25519"
	"github.com/iotaledger/hive.go/events"
	"github.com/iotaledger/hive.go/identity"
	"github.com/iotaledger/hive.go/kvstore"

	"github.com/iotaledger/goshimmer/packages/clock"
	"github.com/iotaledger/goshimmer/packages/tangle/payload"
)

const storeSequenceInterval = 100

// region MessageFactory ///////////////////////////////////////////////////////////////////////////////////////////////

// MessageFactory acts as a factory to create new messages.
type MessageFactory struct {
	Events *MessageFactoryEvents

	tangle        *Tangle
	sequence      *kvstore.Sequence
	localIdentity *identity.LocalIdentity
	selector      TipSelector

	worker        Worker
	workerMutex   sync.RWMutex
	issuanceMutex sync.Mutex
}

// NewMessageFactory creates a new message factory.
func NewMessageFactory(tangle *Tangle, selector TipSelector) *MessageFactory {
	sequence, err := kvstore.NewSequence(tangle.Options.Store, []byte(DBSequenceNumber), storeSequenceInterval)
	if err != nil {
		panic(fmt.Sprintf("could not create message sequence number: %v", err))
	}

	return &MessageFactory{
		Events: &MessageFactoryEvents{
			MessageConstructed: events.NewEvent(messageEventHandler),
			Error:              events.NewEvent(events.ErrorCaller),
		},

		tangle:        tangle,
		sequence:      sequence,
		localIdentity: tangle.Options.Identity,
		selector:      selector,
		worker:        ZeroWorker,
	}
}

// SetWorker sets the PoW worker to be used for the messages.
func (f *MessageFactory) SetWorker(worker Worker) {
	f.workerMutex.Lock()
	defer f.workerMutex.Unlock()
	f.worker = worker
}

<<<<<<< HEAD
// IssuePayload creates a new message including sequence number and tip selection and submits to the rate setter.
func (f *MessageFactory) IssuePayload(p payload.Payload, t ...*Tangle) (*Message, error) {
=======
// IssuePayload creates a new message including sequence number and tip selection and returns it.
// It also triggers the MessageConstructed event once it's done, which is for example used by the plugins to listen for
// messages that shall be attached to the tangle.
func (f *MessageFactory) IssuePayload(p payload.Payload, parentsCount ...int) (*Message, error) {
>>>>>>> 95105721
	payloadLen := len(p.Bytes())
	if payloadLen > payload.MaxSize {
		err := fmt.Errorf("maximum payload size of %d bytes exceeded", payloadLen)
		f.Events.Error.Trigger(err)
		return nil, err
	}

	f.issuanceMutex.Lock()

	sequenceNumber, err := f.sequence.Next()
	if err != nil {
		err = errors.Errorf("could not create sequence number: %w", err)
		f.Events.Error.Trigger(err)
		return nil, err
	}

	countStrongParents := 2
	if len(parentsCount) > 0 {
		countStrongParents = parentsCount[0]
	}

	strongParents, weakParents, err := f.selector.Tips(p, countStrongParents, 2)
	if err != nil {
		err = errors.Errorf("tips could not be selected: %w", err)
		f.Events.Error.Trigger(err)
		return nil, err
	}

	issuingTime := clock.SyncedTime()

	// due to the ParentAge check we must ensure that we set the right issuing time.

	for _, parent := range strongParents {
		f.tangle.Storage.Message(parent).Consume(func(msg *Message) {
			if msg.ID() != EmptyMessageID && !msg.IssuingTime().Before(issuingTime) {
				issuingTime = msg.IssuingTime()
			}
		})
	}
	for _, parent := range weakParents {
		f.tangle.Storage.Message(parent).Consume(func(msg *Message) {
			if msg.ID() != EmptyMessageID && !msg.IssuingTime().Before(issuingTime) {
				issuingTime = msg.IssuingTime()
			}
		})
	}

	issuerPublicKey := f.localIdentity.PublicKey()

	// do the PoW
	nonce, err := f.doPOW(strongParents, weakParents, issuingTime, issuerPublicKey, sequenceNumber, p)
	if err != nil {
		err = errors.Errorf("pow failed: %w", err)
		f.Events.Error.Trigger(err)
		return nil, err
	}

	f.issuanceMutex.Unlock()

	// create the signature
	signature := f.sign(strongParents, weakParents, issuingTime, issuerPublicKey, sequenceNumber, p, nonce)

	msg := NewMessage(
		strongParents,
		weakParents,
		issuingTime,
		issuerPublicKey,
		sequenceNumber,
		p,
		nonce,
		signature,
	)
	f.Events.MessageConstructed.Trigger(msg)

	return msg, err
}

// Shutdown closes the MessageFactory and persists the sequence number.
func (f *MessageFactory) Shutdown() {
	if err := f.sequence.Release(); err != nil {
		f.Events.Error.Trigger(fmt.Errorf("could not release message sequence number: %w", err))
	}
}

func (f *MessageFactory) doPOW(strongParents []MessageID, weakParents []MessageID, issuingTime time.Time, key ed25519.PublicKey, seq uint64, payload payload.Payload) (uint64, error) {
	// create a dummy message to simplify marshaling
	dummy := NewMessage(strongParents, weakParents, issuingTime, key, seq, payload, 0, ed25519.EmptySignature).Bytes()

	f.workerMutex.RLock()
	defer f.workerMutex.RUnlock()
	return f.worker.DoPOW(dummy)
}

func (f *MessageFactory) sign(strongParents []MessageID, weakParents []MessageID, issuingTime time.Time, key ed25519.PublicKey, seq uint64, payload payload.Payload, nonce uint64) ed25519.Signature {
	// create a dummy message to simplify marshaling
	dummy := NewMessage(strongParents, weakParents, issuingTime, key, seq, payload, nonce, ed25519.EmptySignature)
	dummyBytes := dummy.Bytes()

	contentLength := len(dummyBytes) - len(dummy.Signature())
	return f.localIdentity.Sign(dummyBytes[:contentLength])
}

// endregion ///////////////////////////////////////////////////////////////////////////////////////////////////////////

// region MessageFactoryEvents /////////////////////////////////////////////////////////////////////////////////////////

// MessageFactoryEvents represents events happening on a message factory.
type MessageFactoryEvents struct {
	// Fired when a message is built including tips, sequence number and other metadata.
	MessageConstructed *events.Event

	// Fired when an error occurred.
	Error *events.Event
}

func messageEventHandler(handler interface{}, params ...interface{}) {
	handler.(func(*Message))(params[0].(*Message))
}

// endregion ///////////////////////////////////////////////////////////////////////////////////////////////////////////

// region TipSelector //////////////////////////////////////////////////////////////////////////////////////////////////

// A TipSelector selects two tips, parent2 and parent1, for a new message to attach to.
type TipSelector interface {
	Tips(p payload.Payload, countStrongParents, countWeakParents int) (strongParents, weakParents MessageIDs, err error)
}

// endregion ///////////////////////////////////////////////////////////////////////////////////////////////////////////

// region TipSelectorFunc //////////////////////////////////////////////////////////////////////////////////////////////

// The TipSelectorFunc type is an adapter to allow the use of ordinary functions as tip selectors.
type TipSelectorFunc func(p payload.Payload, countStrongParents, countWeakParents int) (strongParents, weakParents MessageIDs, err error)

// Tips calls f().
func (f TipSelectorFunc) Tips(p payload.Payload, countStrongParents, countWeakParents int) (strongParents, weakParents MessageIDs, err error) {
	return f(p, countStrongParents, countWeakParents)
}

// endregion ///////////////////////////////////////////////////////////////////////////////////////////////////////////

// region Worker ///////////////////////////////////////////////////////////////////////////////////////////////////////

// A Worker performs the PoW for the provided message in serialized byte form.
type Worker interface {
	DoPOW([]byte) (nonce uint64, err error)
}

// endregion ///////////////////////////////////////////////////////////////////////////////////////////////////////////

// region WorkerFunc ///////////////////////////////////////////////////////////////////////////////////////////////////

// The WorkerFunc type is an adapter to allow the use of ordinary functions as a PoW performer.
type WorkerFunc func([]byte) (uint64, error)

// DoPOW calls f(msg).
func (f WorkerFunc) DoPOW(msg []byte) (uint64, error) {
	return f(msg)
}

// endregion ///////////////////////////////////////////////////////////////////////////////////////////////////////////

// region ZeroWorker ///////////////////////////////////////////////////////////////////////////////////////////////////

// ZeroWorker is a PoW worker that always returns 0 as the nonce.
var ZeroWorker = WorkerFunc(func([]byte) (uint64, error) { return 0, nil })

// endregion ///////////////////////////////////////////////////////////////////////////////////////////////////////////<|MERGE_RESOLUTION|>--- conflicted
+++ resolved
@@ -61,15 +61,10 @@
 	f.worker = worker
 }
 
-<<<<<<< HEAD
-// IssuePayload creates a new message including sequence number and tip selection and submits to the rate setter.
-func (f *MessageFactory) IssuePayload(p payload.Payload, t ...*Tangle) (*Message, error) {
-=======
 // IssuePayload creates a new message including sequence number and tip selection and returns it.
 // It also triggers the MessageConstructed event once it's done, which is for example used by the plugins to listen for
 // messages that shall be attached to the tangle.
 func (f *MessageFactory) IssuePayload(p payload.Payload, parentsCount ...int) (*Message, error) {
->>>>>>> 95105721
 	payloadLen := len(p.Bytes())
 	if payloadLen > payload.MaxSize {
 		err := fmt.Errorf("maximum payload size of %d bytes exceeded", payloadLen)
@@ -143,8 +138,7 @@
 		signature,
 	)
 	f.Events.MessageConstructed.Trigger(msg)
-
-	return msg, err
+	return msg, nil
 }
 
 // Shutdown closes the MessageFactory and persists the sequence number.
